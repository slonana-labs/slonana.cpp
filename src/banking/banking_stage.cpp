/**
 * @file banking_stage.cpp
 * @brief Implements the core logic for the transaction processing pipeline (Banking Stage).
 *
 * This file provides the concrete implementations for the `TransactionBatch`,
 * `PipelineStage`, `ResourceMonitor`, and `BankingStage` classes. It handles
 * thread management, batch creation, pipeline flow, resource monitoring, and
 * fault tolerance mechanisms for transaction processing.
 */
#include "banking/banking_stage.h"
#include "common/logging.h"
#include "network/gossip.h"
#include <algorithm>
#include <cstdlib>
#include <cstring>
#include <execution>
#include <fstream>
#include <iostream>
#include <random>
#include <sstream>
#include <sys/resource.h>
#include <unistd.h>

namespace slonana {
namespace banking {

/**
 * @brief Gets the directory path for storing banking stage checkpoints.
 * @details It prioritizes the `SLONANA_CHECKPOINT_DIR` environment variable,
 * falling back to platform-specific default locations.
 * @return A string representing the path to the checkpoint directory.
 */
static std::string get_checkpoint_directory() {
  const char *env_path = std::getenv("SLONANA_CHECKPOINT_DIR");
  if (env_path && strlen(env_path) > 0) {
    return std::string(env_path) + "/banking_checkpoints";
  }
#ifdef _WIN32
  const char *temp_dir = std::getenv("TEMP");
  return temp_dir ? std::string(temp_dir) + "\\slonana\\banking_checkpoints" : "C:\\temp\\slonana\\banking_checkpoints";
#else
  return "/var/lib/slonana/banking_checkpoints";
#endif
}

// TransactionBatch implementation
std::atomic<uint64_t> TransactionBatch::next_batch_id_(1);

/**
 * @brief Default constructor for TransactionBatch.
 * @details Initializes a new, empty batch with a unique ID and the current timestamp.
 */
TransactionBatch::TransactionBatch()
    : batch_id_(next_batch_id_++),
      creation_time_(std::chrono::steady_clock::now()), state_(State::PENDING) {}

/**
 * @brief Constructs a TransactionBatch with an initial set of transactions.
 * @param transactions A vector of shared pointers to transactions to include in the batch.
 */
TransactionBatch::TransactionBatch(std::vector<TransactionPtr> transactions)
    : batch_id_(next_batch_id_++), transactions_(std::move(transactions)),
      creation_time_(std::chrono::steady_clock::now()), state_(State::PENDING) {}

/**
 * @brief Destructor for TransactionBatch.
 */
TransactionBatch::~TransactionBatch() = default;

/**
 * @brief Adds a transaction to the batch.
 * @param transaction A shared pointer to the transaction to be added.
 */
void TransactionBatch::add_transaction(TransactionPtr transaction) {
  if (transaction) {
    transactions_.push_back(transaction);
  }
}

// PipelineStage implementation
/**
 * @brief Constructs a PipelineStage.
 * @param name The name of the stage, used for logging and monitoring.
 * @param process_fn The function that will be executed to process batches in this stage.
 */
PipelineStage::PipelineStage(const std::string &name,
                             ProcessFunction process_fn)
    : name_(name), process_fn_(process_fn), running_(false),
      batch_timeout_(std::chrono::seconds(5)), max_parallel_batches_(4),
      should_stop_(false), processed_batches_(0), failed_batches_(0),
      total_processing_time_ms_(0) {}

/**
 * @brief Destructor for PipelineStage.
 * @details Ensures that the stage is stopped and all worker threads are joined.
 */
PipelineStage::~PipelineStage() { stop(); }

/**
 * @brief Starts the pipeline stage and its worker threads.
 * @return True if the stage was started successfully, false otherwise.
 */
bool PipelineStage::start() {
  if (running_) {
    return true;
  }
  should_stop_ = false;
  running_ = true;
  for (size_t i = 0; i < max_parallel_batches_; ++i) {
    workers_.emplace_back(&PipelineStage::worker_loop, this);
  }
  return true;
}

/**
 * @brief Stops the pipeline stage and its worker threads gracefully.
 * @return True if the stage was stopped successfully, false otherwise.
 */
bool PipelineStage::stop() {
  if (!running_) {
    return true;
  }
  should_stop_ = true;
  queue_cv_.notify_all();
  for (auto &worker : workers_) {
    if (worker.joinable()) {
      worker.join();
    }
  }
  workers_.clear();
  running_ = false;
  return true;
}

/**
 * @brief Submits a transaction batch to the stage's processing queue.
 * @param batch A shared pointer to the TransactionBatch to be processed.
 */
void PipelineStage::submit_batch(std::shared_ptr<TransactionBatch> batch) {
  if (!running_ || !batch) {
    return;
  }
  {
    std::lock_guard<std::mutex> lock(queue_mutex_);
    batch_queue_.push(batch);
  }
  queue_cv_.notify_one();
}

/**
 * @brief Gets the number of batches currently pending in the queue.
 * @return The number of pending batches.
 */
size_t PipelineStage::get_pending_batches() const {
  std::lock_guard<std::mutex> lock(queue_mutex_);
  return batch_queue_.size();
}

/**
 * @brief Calculates the average time taken to process a single batch.
 * @return The average processing time in milliseconds.
 */
double PipelineStage::get_average_processing_time_ms() const {
  if (processed_batches_ == 0) {
    return 0.0;
  }
  return static_cast<double>(total_processing_time_ms_) / processed_batches_;
}

/**
 * @brief The main loop for each worker thread in the pipeline stage.
 * @details Each worker continuously dequeues and processes batches until the
 * stage is stopped. It includes timeout handling to prevent indefinite blocking.
 */
void PipelineStage::worker_loop() {
  try {
    while (!should_stop_) {
      std::shared_ptr<TransactionBatch> batch;
      try {
        std::unique_lock<std::mutex> lock(queue_mutex_);
        if (!queue_cv_.wait_for(lock, std::chrono::seconds(1), [this] {
              return !batch_queue_.empty() || should_stop_;
            })) {
          if (should_stop_) break;
          continue;
        }
        if (should_stop_) break;
        if (!batch_queue_.empty()) {
          batch = batch_queue_.front();
          batch_queue_.pop();
        }
      } catch (const std::system_error &e) {
        std::cerr << "ERROR: System error in worker loop queue handling: " << e.what() << std::endl;
        continue;
      }
      if (batch) {
        try {
          if (batch->empty()) {
            std::cerr << "WARNING: Empty batch in " << name_ << ", skipping" << std::endl;
            continue;
          }
          process_batch(batch);
        } catch (const std::exception &e) {
          std::cerr << "ERROR: Exception processing batch in worker: " << e.what() << std::endl;
        }
      }
    }
  } catch (const std::exception &e) {
    std::cerr << "CRITICAL: Worker loop exception: " << e.what() << std::endl;
  }
}

/**
 * @brief Processes a single batch of transactions.
 * @details This method invokes the stage's `process_fn`, measures the
 * execution time, updates statistics, and forwards the batch to the next
 * stage if processing was successful. It includes comprehensive error handling.
 * @param batch The transaction batch to process.
 */
void PipelineStage::process_batch(std::shared_ptr<TransactionBatch> batch) {
  if (!batch) {
    std::cerr << "ERROR: Null batch pointer in stage " << name_ << std::endl;
    return;
  }
  auto start_time = std::chrono::steady_clock::now();
  batch->set_state(TransactionBatch::State::PROCESSING);
  bool success = false;
  try {
    if (process_fn_) {
      success = process_fn_(batch);
    } else {
      std::cerr << "ERROR: Null process function in stage " << name_ << std::endl;
    }
  } catch (const std::exception &e) {
    std::cerr << "Error processing batch in stage " << name_ << ": " << e.what() << std::endl;
    success = false;
  }
  auto end_time = std::chrono::steady_clock::now();
  auto processing_time = std::chrono::duration_cast<std::chrono::milliseconds>(end_time - start_time);
  total_processing_time_ms_ += processing_time.count();

  try {
    if (success) {
      batch->set_state(TransactionBatch::State::COMPLETED);
      processed_batches_++;
      if (next_stage_) {
        next_stage_->submit_batch(batch);
      }
    } else {
      batch->set_state(TransactionBatch::State::FAILED);
      failed_batches_++;
      std::cerr << "WARNING: Batch " << batch->get_batch_id() << " failed in stage " << name_ << std::endl;
    }
  } catch (const std::exception &e) {
    std::cerr << "ERROR: Exception during batch state transition in " << name_ << ": " << e.what() << std::endl;
    if (!success) failed_batches_++;
  }
}

// ResourceMonitor implementation
/**
 * @brief Constructs a ResourceMonitor instance with default thresholds.
 */
ResourceMonitor::ResourceMonitor()
    : monitoring_(false), cpu_usage_(0.0), memory_usage_mb_(0),
      peak_memory_usage_mb_(0), cpu_threshold_(80.0),
      memory_threshold_mb_(1024) {}

/**
 * @brief Destructor for ResourceMonitor.
 * @details Ensures the monitoring thread is stopped and joined.
 */
ResourceMonitor::~ResourceMonitor() { stop(); }

/**
 * @brief Starts the resource monitoring thread.
 * @return True if the monitor was started successfully, false otherwise.
 */
bool ResourceMonitor::start() {
  if (monitoring_) {
    return true;
  }
  monitoring_ = true;
  monitor_thread_ = std::thread(&ResourceMonitor::monitor_loop, this);
  return true;
}

/**
 * @brief Stops the resource monitoring thread.
 * @return True if the monitor was stopped successfully, false otherwise.
 */
bool ResourceMonitor::stop() {
  if (!monitoring_) {
    return true;
  }
  monitoring_ = false;
  if (monitor_thread_.joinable()) {
    monitor_thread_.join();
  }
  return true;
}

/**
 * @brief The main loop for the monitoring thread.
 * @details Periodically calculates and updates CPU and memory usage statistics.
 */
void ResourceMonitor::monitor_loop() {
  while (monitoring_) {
    cpu_usage_ = calculate_cpu_usage();
    memory_usage_mb_ = calculate_memory_usage();
    if (memory_usage_mb_ > peak_memory_usage_mb_) {
      peak_memory_usage_mb_ = memory_usage_mb_.load();
    }
    std::this_thread::sleep_for(std::chrono::milliseconds(500));
  }
}

/**
 * @brief Calculates the system-wide CPU usage.
 * @details This implementation is Linux-specific and reads from `/proc/stat`.
 * It calculates the percentage of non-idle CPU time over a period.
 * @return The current CPU usage as a percentage (0-100).
 */
double ResourceMonitor::calculate_cpu_usage() {
  static long long prev_idle = 0, prev_total = 0;
  std::ifstream stat_file("/proc/stat");
  if (!stat_file.is_open()) return 0.0;
  std::string line;
  std::getline(stat_file, line);
  std::istringstream iss(line);
  std::string cpu_label;
  long long user, nice, system, idle, iowait, irq, softirq, steal;
  iss >> cpu_label >> user >> nice >> system >> idle >> iowait >> irq >> softirq >> steal;
  long long current_idle = idle + iowait;
  long long current_total = user + nice + system + idle + iowait + irq + softirq + steal;
  long long total_diff = current_total - prev_total;
  long long idle_diff = current_idle - prev_idle;
  double cpu_percent = 0.0;
  if (total_diff > 0) {
    cpu_percent = 100.0 * (total_diff - idle_diff) / total_diff;
  }
  prev_idle = current_idle;
  prev_total = current_total;
  return cpu_percent;
}

/**
 * @brief Calculates the memory usage of the current process.
 * @details This implementation is Linux-specific and reads the `VmRSS`
 * (Resident Set Size) from `/proc/self/status`.
 * @return The current memory usage in megabytes (MB).
 */
size_t ResourceMonitor::calculate_memory_usage() {
  std::ifstream status_file("/proc/self/status");
  if (!status_file.is_open()) return 0;
  std::string line;
  while (std::getline(status_file, line)) {
    if (line.find("VmRSS:") == 0) {
      std::istringstream iss(line);
      std::string label, value_str, unit;
      iss >> label >> value_str >> unit;
      return std::stoull(value_str) / 1024; // Convert KB to MB
    }
  }
  return 0;
}

// BankingStage implementation
/**
 * @brief Constructs a BankingStage instance.
 * @details Initializes the default configuration for the pipeline, including
 * batch size, timeouts, and fault tolerance mechanisms like circuit breakers
 * and retry policies.
 */
BankingStage::BankingStage()
    : initialized_(false), running_(false), batch_size_(100),  // Increased default: 1 → 100
      batch_timeout_(std::chrono::milliseconds(25)),  // Faster default: 10ms → 25ms
      parallel_stages_(8),  // Increased default: 4 → 8
      max_concurrent_batches_(32),  // Increased default: 16 → 32
      worker_thread_count_(12),  // Increased default: 8 → 12
      adaptive_batching_enabled_(true), resource_monitoring_enabled_(true),
      priority_processing_enabled_(false), ledger_manager_(nullptr),
      should_stop_(false), total_transactions_processed_(0),
      total_batches_processed_(0), failed_transactions_(0),
      total_processing_time_ms_(0),
      transaction_processor_breaker_(
          common::CircuitBreakerConfig{10, std::chrono::milliseconds(5000), 3}),
      transaction_retry_policy_(
          common::FaultTolerance::create_rpc_retry_policy()),
      state_checkpoint_(std::make_shared<common::FileCheckpoint>(
          get_checkpoint_directory())) {
<<<<<<< HEAD
  std::cout << "Banking Stage initialized with fault tolerance mechanisms" << std::endl;
=======

  // Initialize fee market and MEV protection
  fee_market_ = std::make_unique<FeeMarket>();
  mev_protection_ = std::make_unique<MEVProtection>();
  
  std::cout << "Banking Stage initialized with fault tolerance mechanisms"
            << std::endl;
  std::cout << "Fee market and MEV protection modules enabled" << std::endl;
>>>>>>> 68d6db6a
}

/**
 * @brief Destructor for BankingStage.
 * @details Ensures a full and graceful shutdown of all pipeline stages and threads.
 */
BankingStage::~BankingStage() { shutdown(); }

/**
 * @brief Initializes the banking stage, including the pipeline and resource monitor.
 * @return True if initialization is successful, false otherwise.
 */
bool BankingStage::initialize() {
  try {
    if (initialized_) return true;
    std::cout << "Initializing banking stage components..." << std::endl;
    initialize_pipeline();
    if (resource_monitoring_enabled_) {
      resource_monitor_ = std::make_unique<ResourceMonitor>();
    }
    initialized_ = true;
    std::cout << "Banking stage initialization completed successfully" << std::endl;
    return true;
  } catch (const std::exception &e) {
    std::cerr << "CRITICAL: Banking stage initialization failed: " << e.what() << std::endl;
    return false;
  }
}

/**
 * @brief Starts the banking stage, including all pipeline stages and monitoring threads.
 * @return True if startup is successful, false otherwise.
 */
bool BankingStage::start() {
  try {
    if (!initialized_) {
      std::cerr << "ERROR: Cannot start banking stage - not initialized" << std::endl;
      return false;
    }
    if (running_) return true;
    std::cout << "Starting banking stage components..." << std::endl;
    for (auto &stage : pipeline_stages_) {
      if (!stage->start()) {
        std::cerr << "ERROR: Failed to start pipeline stage " << stage->get_name() << std::endl;
        return false;
      }
    }
<<<<<<< HEAD
    if (resource_monitor_ && !resource_monitor_->start()) {
      std::cerr << "WARNING: Resource monitor failed to start, continuing without monitoring" << std::endl;
      resource_monitor_.reset();
=======

    // **START BATCH PROCESSOR THREAD** - Critical for transaction processing
    try {
      should_stop_ = false;
      batch_processor_ = std::thread(&BankingStage::process_batches, this);
      std::cout << "Banking stage batch processor thread started successfully"
                << std::endl;
    } catch (const std::exception &e) {
      std::cerr << "ERROR: Failed to start batch processor thread: " << e.what()
                << std::endl;
      return false;
>>>>>>> 68d6db6a
    }
    should_stop_ = false;
    batch_processor_ = std::thread(&BankingStage::process_batches, this);
    running_ = true;
    std::cout << "Banking stage started successfully" << std::endl;
    return true;
  } catch (const std::exception &e) {
    std::cerr << "CRITICAL: Banking stage startup failed: " << e.what() << std::endl;
    return false;
  }
}

/**
 * @brief Stops all processing in the banking stage gracefully.
 * @return True on successful shutdown.
 */
bool BankingStage::stop() {
  if (!running_) return true;
  should_stop_ = true;
  queue_cv_.notify_all();
  if (batch_processor_.joinable()) {
    batch_processor_.join();
  }
  for (auto &stage : pipeline_stages_) {
    stage->stop();
  }
  if (resource_monitor_) {
    resource_monitor_->stop();
  }
  running_ = false;
  return true;
}

/**
 * @brief Shuts down the banking stage and cleans up all resources.
 * @return True on successful shutdown.
 */
bool BankingStage::shutdown() {
  if (!initialized_) return true;
  stop();
  pipeline_stages_.clear();
  validation_stage_.reset();
  execution_stage_.reset();
  commitment_stage_.reset();
  resource_monitor_.reset();
  initialized_ = false;
  return true;
}

/**
 * @brief Submits a single transaction to the processing queue.
 * @details This method is optimized for high performance, with fast rejection
 * of invalid transactions and efficient queueing. It also handles priority
 * queueing if enabled.
 * @param transaction A shared pointer to the transaction to be submitted.
 */
void BankingStage::submit_transaction(TransactionPtr transaction) {
<<<<<<< HEAD
  if (!running_ || !transaction) return;
  try {
    if (priority_processing_enabled_) {
      if (std::unique_lock<std::mutex> lock(priority_mutex_, std::try_to_lock); lock) {
        int priority = 0;
        if (auto it = transaction_priorities_.find(transaction); it != transaction_priorities_.end()) {
          priority = it->second;
        }
        priority_queue_.push({priority, transaction});
        queue_cv_.notify_one();
        return;
=======
  // **HIGH-PERFORMANCE TRANSACTION SUBMISSION** - Optimized for 1k+ TPS
  if (!running_) {
    std::cout << "Banking: [REJECT] Transaction rejected - banking stage not running (running_=" << running_ << ")" << std::endl;
    return;
  }
  
  if (!transaction) {
    std::cout << "Banking: [REJECT] Transaction rejected - null transaction" << std::endl;
    return;
  }

  // **DIAGNOSTIC LOGGING** - Track ALL transaction submissions for debugging
  static std::atomic<size_t> submitted_count{0};
  size_t current_count = submitted_count.fetch_add(1);
  std::cout << "Banking: [SUBMIT] Transaction #" << current_count << " submitted to banking stage (running=" << running_ << ")" << std::endl;

  try {
    // **FEE-BASED PRIORITY CALCULATION** - Use fee market for intelligent ordering
    int priority = 0;
    if (fee_market_enabled_ && fee_market_) {
      // Extract fee from transaction (simplified - would need proper fee extraction)
      uint64_t tx_fee = 5000; // Default fee, in production would extract from tx
      
      // Calculate priority based on fee tier
      FeeTier tier = fee_market_->classify_fee_tier(tx_fee);
      switch (tier) {
        case FeeTier::URGENT:
          priority = 1000;
          break;
        case FeeTier::HIGH:
          priority = 500;
          break;
        case FeeTier::NORMAL:
          priority = 100;
          break;
        case FeeTier::LOW:
          priority = 10;
          break;
      }
      
      // Record fee for statistics
      fee_market_->record_transaction_fee(tx_fee, true);
    }
    
    // **OPTIMIZED PRIORITY QUEUEING** - Minimal lock contention
    if (priority_processing_enabled_ || fee_market_enabled_) {
      std::unique_lock<std::mutex> lock(priority_mutex_, std::try_to_lock);
      if (lock) {
        // Check for manual priority override
        auto it = transaction_priorities_.find(transaction);
        if (it != transaction_priorities_.end()) {
          priority = std::max(priority, it->second);
        }
        priority_queue_.push({priority, transaction});
        queue_cv_.notify_one();
        
        if (current_count < 5) {
          std::cout << "Banking: Transaction queued in priority queue (priority=" << priority << ")" << std::endl;
        }
        return; // Fast path success
>>>>>>> 68d6db6a
      }
    }
    {
      std::lock_guard<std::mutex> lock(queue_mutex_);
      transaction_queue_.push(transaction);
      size_t queue_size = transaction_queue_.size();
      std::cout << "Banking: [QUEUE] Transaction #" << current_count << " queued in standard queue (queue size=" << queue_size << ")" << std::endl;
    }
    queue_cv_.notify_one();
<<<<<<< HEAD
  } catch (...) {
    // Silent failure on exception to maintain high throughput.
  }
}

/**
 * @brief Submits a batch of transactions for ultra-high throughput scenarios.
 * @details This method acquires a single lock to add multiple transactions to
 * the queue, reducing contention and improving performance under heavy load.
 * @param transactions A vector of shared pointers to the transactions to submit.
 */
void BankingStage::submit_transaction_batch(std::vector<TransactionPtr> transactions) {
  if (!running_ || transactions.empty()) return;
=======
    std::cout << "Banking: [NOTIFY] Notified worker thread for transaction #" << current_count << std::endl;

  } catch (const std::exception& e) {
    std::cerr << "Banking: Transaction submission failed: " << e.what() << std::endl;
    return;
  } catch (...) {
    std::cerr << "Banking: Transaction submission failed with unknown error" << std::endl;
    return;
  }
}

// **NEW: BATCH TRANSACTION SUBMISSION** for ultra-high throughput
void BankingStage::submit_transaction_batch(
    std::vector<TransactionPtr> transactions) {
  if (!running_ || transactions.empty()) {
    return;
  }

>>>>>>> 68d6db6a
  try {
    {
      std::lock_guard<std::mutex> lock(queue_mutex_);
<<<<<<< HEAD
      for (auto& tx : transactions) {
        if (tx) transaction_queue_.push(tx);
      }
    }
    for (size_t i = 0; i < std::min(transactions.size(), worker_thread_count_); ++i) {
      queue_cv_.notify_one();
    }
=======
      for (auto &tx : transactions) {
        if (tx) {
          transaction_queue_.push(tx);
        }
      }
    }

    // **BULK NOTIFICATION** - Wake multiple workers
    for (size_t i = 0;
         i < std::min(transactions.size(), size_t(worker_thread_count_)); ++i) {
      queue_cv_.notify_one();
    }

>>>>>>> 68d6db6a
  } catch (...) {
    // Silent failure.
  }
}

/**
 * @brief Submits multiple transactions by calling `submit_transaction` for each.
 * @param transactions A vector of shared pointers to the transactions to submit.
 */
void BankingStage::submit_transactions(std::vector<TransactionPtr> transactions) {
  for (auto &transaction : transactions) {
    submit_transaction(transaction);
  }
}

/**
 * @brief Processes a single transaction asynchronously and returns a future.
 * @param transaction The transaction to process.
 * @return A `std::future<bool>` that will be fulfilled with the result of the transaction processing.
 */
std::future<bool>
BankingStage::process_transaction_async(TransactionPtr transaction) {
  auto promise = std::make_shared<std::promise<bool>>();
  auto future = promise->get_future();
  auto batch = std::make_shared<TransactionBatch>();
  batch->add_transaction(transaction);
  auto original_callback = completion_callback_;
  completion_callback_ = [promise, original_callback](std::shared_ptr<TransactionBatch> completed_batch) {
    bool success = completed_batch->get_state() == TransactionBatch::State::COMPLETED;
    promise->set_value(success);
    if (original_callback) original_callback(completed_batch);
  };
  submit_batch(batch);
  return future;
}

/**
 * @brief Submits a pre-formed batch directly to the first stage of the pipeline.
 * @param batch The transaction batch to submit.
 */
void BankingStage::submit_batch(std::shared_ptr<TransactionBatch> batch) {
  if (!running_ || !batch || batch->empty()) {
    return;
  }
  if (validation_stage_) {
    validation_stage_->submit_batch(batch);
  }
}

/**
 * @brief Retrieves a comprehensive set of statistics for the banking stage.
 * @return A `Statistics` struct containing performance and resource metrics.
 */
BankingStage::Statistics BankingStage::get_statistics() const {
  Statistics stats{};
  stats.total_transactions_processed = total_transactions_processed_;
  stats.total_batches_processed = total_batches_processed_;
  stats.failed_transactions = failed_transactions_;
  stats.pending_transactions = get_pending_transaction_count();
  if (total_batches_processed_ > 0) {
    stats.average_batch_processing_time_ms = static_cast<double>(total_processing_time_ms_) / total_batches_processed_;
  } else {
    stats.average_batch_processing_time_ms = 0.0;
  }
  stats.transactions_per_second = get_throughput_tps();
  if (resource_monitor_) {
    stats.cpu_usage = resource_monitor_->get_cpu_usage();
    stats.memory_usage_mb = resource_monitor_->get_memory_usage_mb();
  }
  stats.uptime = std::chrono::duration_cast<std::chrono::milliseconds>(std::chrono::steady_clock::now() - start_time_);
  return stats;
}

/**
 * @brief Gets the total number of transactions currently pending in the queues.
 * @return The number of pending transactions.
 */
size_t BankingStage::get_pending_transaction_count() const {
  std::lock_guard<std::mutex> lock(queue_mutex_);
  size_t count = transaction_queue_.size();
  if (priority_processing_enabled_) {
    std::lock_guard<std::mutex> priority_lock(priority_mutex_);
    count += priority_queue_.size();
  }
  return count;
}

/**
 * @brief Calculates the current throughput in transactions per second (TPS).
 * @return The current TPS based on total processed transactions and uptime.
 */
double BankingStage::get_throughput_tps() const {
  auto uptime = std::chrono::duration_cast<std::chrono::seconds>(std::chrono::steady_clock::now() - start_time_);
  if (uptime.count() == 0) return 0.0;
  return static_cast<double>(total_transactions_processed_) / uptime.count();
}

/**
 * @brief Sets a priority level for a specific transaction.
 * @details This only has an effect if priority processing is enabled.
 * @param transaction The transaction to prioritize.
 * @param priority An integer representing the priority (higher values are processed first).
 */
void BankingStage::set_transaction_priority(TransactionPtr transaction, int priority) {
  if (!priority_processing_enabled_) return;
  std::lock_guard<std::mutex> lock(priority_mutex_);
  transaction_priorities_[transaction] = priority;
}

void BankingStage::initialize_pipeline() {
  // Create validation stage
  validation_stage_ = std::make_shared<PipelineStage>(
      "validation", [this](std::shared_ptr<TransactionBatch> batch) {
        return validate_batch(batch);
      });

  // Create execution stage
  execution_stage_ = std::make_shared<PipelineStage>(
      "execution", [this](std::shared_ptr<TransactionBatch> batch) {
        return execute_batch(batch);
      });

  // Create commitment stage
  commitment_stage_ = std::make_shared<PipelineStage>(
      "commitment", [this](std::shared_ptr<TransactionBatch> batch) {
        return commit_batch(batch);
      });

  // Connect stages
  validation_stage_->set_next_stage(execution_stage_);
  execution_stage_->set_next_stage(commitment_stage_);

  // Add to pipeline
  pipeline_stages_ = {validation_stage_, execution_stage_, commitment_stage_};

  // Configure stages
  for (auto &stage : pipeline_stages_) {
    stage->set_batch_timeout(batch_timeout_);
    stage->set_max_parallel_batches(parallel_stages_);
  }
}

void BankingStage::process_batches() {
  std::cout << "Banking: [START] Batch processor thread started (should_stop_=" << should_stop_ << ", running_=" << running_ << ")" << std::endl;
  size_t iteration_count = 0;
  
  while (!should_stop_) {
    iteration_count++;
    if (iteration_count <= 10 || iteration_count % 10 == 0) {
      size_t queue_size = 0;
      {
        std::lock_guard<std::mutex> lock(queue_mutex_);
        queue_size = transaction_queue_.size();
      }
      std::cout << "Banking: [LOOP] Batch processor iteration " << iteration_count 
                << " - queue_size=" << queue_size 
                << " batches_processed=" << total_batches_processed_.load() << std::endl;
    }
    
    process_transaction_queue();
    create_batch_if_needed();

    if (adaptive_batching_enabled_) {
      adjust_batch_size_if_needed();
    }

    if (resource_monitoring_enabled_ && should_throttle_processing()) {
      handle_resource_pressure();
    }

    // **ULTRA-HIGH-THROUGHPUT OPTIMIZATION** - Reduce sleep from 10ms to 2ms
    // This allows 5x faster batch processing loop iterations (500 Hz vs 100 Hz)
    // Critical for processing 1000+ TPS workloads with minimal latency
    std::this_thread::sleep_for(std::chrono::milliseconds(2));
  }
  
  std::cout << "Banking: [STOP] Batch processor thread stopping" << std::endl;
}

void BankingStage::create_batch_if_needed() {
  std::lock_guard<std::mutex> batch_lock(batch_mutex_);

  if (!current_batch_) {
    current_batch_ = std::make_shared<TransactionBatch>();
    std::cout << "Banking: [BATCH] Created new batch" << std::endl;
  }

  bool should_process_batch = false;
  std::string trigger_reason;

  // Check if batch is full or timeout reached
  if (current_batch_->size() >= batch_size_) {
    should_process_batch = true;
    trigger_reason = "batch_full";
  } else if (!current_batch_->empty()) {
    auto age =
        std::chrono::steady_clock::now() - current_batch_->get_creation_time();
    if (age >= batch_timeout_) {
      should_process_batch = true;
      trigger_reason = "timeout";
    }
  }

  if (should_process_batch) {
    size_t batch_size = current_batch_->size();
    std::cout << "Banking: [SUBMIT_BATCH] Processing batch with " << batch_size 
              << " transactions (trigger=" << trigger_reason << ", batch_size_setting=" << batch_size_ << ")" << std::endl;
    
    submit_batch(current_batch_);
    total_batches_processed_++;
    current_batch_ = std::make_shared<TransactionBatch>();
    std::cout << "Banking: [BATCH_SUBMITTED] Batch submitted, created new batch. Total batches processed: " << total_batches_processed_.load() << std::endl;
  }
}

void BankingStage::process_transaction_queue() {
  std::vector<TransactionPtr> transactions_to_process;

  // Extract transactions from queue
  {
    std::lock_guard<std::mutex> lock(queue_mutex_);

    size_t max_to_process = batch_size_;
    size_t initial_queue_size = transaction_queue_.size();
    if (initial_queue_size > 0) {
      std::cout << "Banking: [PROCESS_QUEUE] Processing " << initial_queue_size << " transactions from queue (max=" << max_to_process << ")" << std::endl;
    }
    
    while (!transaction_queue_.empty() &&
           transactions_to_process.size() < max_to_process) {
      transactions_to_process.push_back(transaction_queue_.front());
      transaction_queue_.pop();
    }
    
    if (!transactions_to_process.empty()) {
      std::cout << "Banking: [EXTRACT] Extracted " << transactions_to_process.size() << " transactions from queue" << std::endl;
    }
  }

  // Handle priority queue if enabled
  if (priority_processing_enabled_ || fee_market_enabled_) {
    std::lock_guard<std::mutex> priority_lock(priority_mutex_);

    size_t remaining_capacity = batch_size_ - transactions_to_process.size();
    while (!priority_queue_.empty() && remaining_capacity > 0) {
      transactions_to_process.push_back(priority_queue_.top().second);
      priority_queue_.pop();
      remaining_capacity--;
    }
  }

  // **MEV PROTECTION** - Apply fair ordering before batching
  if (mev_protection_enabled_ && mev_protection_ && !transactions_to_process.empty()) {
    try {
      transactions_to_process = mev_protection_->apply_fair_ordering(transactions_to_process);
    } catch (const std::exception &e) {
      LOG_ERROR("MEV protection failed: {}", e.what());
      // Continue with original ordering on failure
    }
  }

  // Add transactions to current batch
  if (!transactions_to_process.empty()) {
    std::lock_guard<std::mutex> batch_lock(batch_mutex_);

    if (!current_batch_) {
      current_batch_ = std::make_shared<TransactionBatch>();
    }
    
    // **DIAGNOSTIC LOGGING** - Track batch additions
    if (!transactions_to_process.empty()) {
      size_t new_batch_size = current_batch_->size() + transactions_to_process.size();
      std::cout << "Banking: [ADD_TO_BATCH] Adding " << transactions_to_process.size() 
                << " transactions to current batch (new size=" << new_batch_size << ")" << std::endl;
    }

    for (auto &transaction : transactions_to_process) {
      current_batch_->add_transaction(transaction);
    }
  }
}

bool BankingStage::validate_batch(std::shared_ptr<TransactionBatch> batch) {
  // Validate all transactions in the batch with enhanced safety checks
  if (!batch) {
    LOG_ERROR("Null batch in validate_batch");
    std::cerr << "Banking: [VALIDATE] ERROR - Null batch pointer" << std::endl;
    return false;
  }

  auto &transactions = batch->get_transactions();
  std::cout << "Banking: [VALIDATE] Validating batch with " << transactions.size() << " transactions" << std::endl;
  std::vector<bool> results(transactions.size());

  // Use parallel algorithms for performance-critical transaction validation
  // as recommended in CODE_STYLE.md
  try {
    std::transform(
        std::execution::par_unseq, transactions.begin(), transactions.end(),
        results.begin(), [](const TransactionPtr &transaction) -> bool {
          try {
            // Enhanced transaction validation with safety checks
            if (transaction) {
              // Verify transaction pointer is still valid before calling
              // verify()
              return transaction->verify();
            }
            return false;
          } catch (const std::exception &e) {
            LOG_ERROR("Exception during transaction validation: ", e.what());
            return false;
          } catch (...) {
            LOG_ERROR("Unknown exception during transaction validation");
            return false;
          }
        });
  } catch (const std::exception &e) {
    // Fallback to sequential processing if parallel execution fails
    LOG_WARN("Parallel validation failed, falling back to sequential: ",
             e.what());

    for (size_t i = 0; i < transactions.size(); ++i) {
      try {
        if (transactions[i]) {
          results[i] = transactions[i]->verify();
        } else {
          results[i] = false;
        }
      } catch (const std::exception &ex) {
        LOG_ERROR("Transaction validation error: ", ex.what());
        results[i] = false;
      } catch (...) {
        LOG_ERROR("Unknown transaction validation error");
        results[i] = false;
      }
    }
  }

  // Count failed transactions
  size_t local_failed_count = std::count(results.begin(), results.end(), false);
  size_t passed_count = results.size() - local_failed_count;
  
  std::cout << "Banking: [VALIDATE] Validation complete - " << passed_count << " passed, " 
            << local_failed_count << " failed out of " << results.size() << " transactions" << std::endl;

  // Thread-safe counter update - Update failed transactions atomically
  failed_transactions_.fetch_add(local_failed_count, std::memory_order_relaxed);

  batch->set_results(results);
  bool all_valid = std::all_of(results.begin(), results.end(),
                     [](bool valid) { return valid; });
  std::cout << "Banking: [VALIDATE] Batch validation result: " << (all_valid ? "SUCCESS" : "FAILURE") << std::endl;
  return all_valid;
}

bool BankingStage::execute_batch(std::shared_ptr<TransactionBatch> batch) {
  // Execute all transactions in the batch with enhanced safety
  if (!batch) {
    LOG_ERROR("Null batch in execute_batch");
    std::cerr << "Banking: [EXECUTE] ERROR - Null batch pointer" << std::endl;
    return false;
  }

  auto &transactions = batch->get_transactions();
  std::cout << "Banking: [EXECUTE] Executing batch with " << transactions.size() << " transactions" << std::endl;
  std::vector<bool> results(transactions.size());

  // Use parallel algorithms for performance-critical transaction execution
  // as recommended in CODE_STYLE.md for transaction processing
  try {
    std::transform(
        std::execution::par_unseq, transactions.begin(), transactions.end(),
        results.begin(), [](const TransactionPtr &transaction) -> bool {
          try {
            // Enhanced transaction execution with safety checks
            if (transaction) {
              // More robust execution check - verify transaction is well-formed
              return !transaction->signatures.empty() &&
                     !transaction->message.empty();
            }
            return false;
          } catch (const std::exception &e) {
            LOG_ERROR("Exception during transaction execution: ", e.what());
            return false;
          } catch (...) {
            LOG_ERROR("Unknown exception during transaction execution");
            return false;
          }
        });
  } catch (const std::exception &e) {
    // Fallback to sequential processing if parallel execution fails
    LOG_WARN("Parallel execution failed, falling back to sequential: ",
             e.what());

    for (size_t i = 0; i < transactions.size(); ++i) {
      try {
        if (transactions[i]) {
          results[i] = !transactions[i]->signatures.empty() &&
                       !transactions[i]->message.empty();
        } else {
          results[i] = false;
        }
      } catch (const std::exception &ex) {
        LOG_ERROR("Transaction execution error: ", ex.what());
        results[i] = false;
      } catch (...) {
        LOG_ERROR("Unknown transaction execution error");
        results[i] = false;
      }
    }
  }

  // Count processed and failed transactions
  size_t local_processed_count =
      std::count(results.begin(), results.end(), true);
  size_t local_failed_count = results.size() - local_processed_count;

  std::cout << "Banking: [EXECUTE] Execution complete - " << local_processed_count << " succeeded, " 
            << local_failed_count << " failed out of " << results.size() << " transactions" << std::endl;

  // Thread-safe counter updates - Update counters atomically
  total_transactions_processed_.fetch_add(local_processed_count,
                                          std::memory_order_relaxed);
  failed_transactions_.fetch_add(local_failed_count, std::memory_order_relaxed);

  batch->set_results(results);
  return std::all_of(results.begin(), results.end(),
                     [](bool executed) { return executed; });
}

bool BankingStage::commit_batch(std::shared_ptr<TransactionBatch> batch) {
  // Production-ready commitment process that records transactions in the ledger
  if (!batch) {
    LOG_ERROR("Null batch in commit_batch");
    std::cerr << "Banking: [COMMIT] ERROR - Null batch pointer" << std::endl;
    return false;
  }

  auto &transactions = batch->get_transactions();
  std::cout << "Banking: [COMMIT] Starting commit for batch with " << transactions.size() << " transactions" << std::endl;
  bool all_committed = true;

  // **THREAD-SAFE LEDGER ACCESS** - Use mutex to protect ledger operations
  std::unique_lock<std::mutex> ledger_lock(ledger_mutex_, std::defer_lock);

  if (!ledger_manager_) {
    std::cerr << "Banking: [COMMIT] ERROR - ledger_manager_ is NULL! Cannot commit transactions." << std::endl;
    std::cerr << "Banking: [COMMIT] This means transactions are being processed but not persisted to ledger." << std::endl;
    std::cerr << "Banking: [COMMIT] Check that ledger_manager is properly initialized in validator startup." << std::endl;
    return false;
  }
  
  if (ledger_manager_) {
    try {
      // Acquire lock for ledger operations to prevent race conditions
      ledger_lock.lock();

      // Create a new block to contain these transactions
      ledger::Block new_block;
      new_block.slot = ledger_manager_->get_latest_slot() + 1;
      new_block.timestamp =
          std::chrono::duration_cast<std::chrono::seconds>(
              std::chrono::system_clock::now().time_since_epoch())
              .count();

      // **FIX: Handle genesis block case where parent hash might be empty**
      common::Hash parent_hash = ledger_manager_->get_latest_block_hash();
      if (parent_hash.empty()) {
        // For genesis block, use a well-known genesis hash (all zeros with
        // specific pattern)
        parent_hash.resize(32, 0);
        parent_hash[0] = 0x42; // Genesis marker
        std::cout << "Banking: Creating genesis block (parent hash is empty)"
                  << std::endl;
      }
      new_block.parent_hash = parent_hash;

      // Convert shared_ptr<Transaction> to Transaction objects for the block
      size_t processed_transactions = 0;
      for (const auto &tx_ptr : transactions) {
        try {
          if (tx_ptr) {
            ledger::Transaction ledger_tx;
            ledger_tx.signatures = tx_ptr->signatures;
            ledger_tx.message = tx_ptr->message;
            ledger_tx.hash = tx_ptr->hash;

            // **SAFE BASE58 ENCODING** - Protect against encoding crashes
            try {
              if (!ledger_tx.signatures.empty() &&
                  !ledger_tx.signatures[0].empty()) {
                // Transaction ID should be the base58-encoded first signature
                // This ensures mixed-case format consistent with Solana
                // conventions
                std::string transaction_id =
                    encode_base58_safe(ledger_tx.signatures[0]);
                std::cout << "Banking: Transaction committed with ID: "
                          << transaction_id
                          << " (base58-encoded, mixed-case format)"
                          << std::endl;
              }
            } catch (const std::exception &encode_error) {
              std::cerr << "ERROR: Base58 encoding failed: "
                        << encode_error.what() << std::endl;
              // Continue processing - encoding failure shouldn't stop
              // commitment
            }

            new_block.transactions.push_back(ledger_tx);
            processed_transactions++;
          }
        } catch (const std::exception &tx_error) {
          std::cerr << "ERROR: Transaction processing failed: "
                    << tx_error.what() << std::endl;
          all_committed = false;
        }
      }

      // Only create block if we have transactions to commit
      if (processed_transactions > 0) {
        try {
          // Compute block hash using SHA-256 for cryptographic security
          new_block.block_hash = new_block.compute_hash();

          // Store the block in the ledger with balance state tracking
          auto store_result = ledger_manager_->store_block(new_block);
          if (!store_result.is_ok()) {
            std::cerr
                << "Banking: Failed to store transaction block in ledger: "
                << store_result.error() << std::endl;
            all_committed = false;
          } else {
            try {
              std::cout << "Banking: Successfully committed "
                        << processed_transactions
                        << " transactions to ledger at slot " << new_block.slot
                        << " with block hash: "
                        << encode_base58_safe(new_block.block_hash)
                        << std::endl;
            } catch (const std::exception &log_error) {
              std::cerr << "ERROR: Logging failed: " << log_error.what()
                        << std::endl;
            }

            // **THREAD-SAFE COUNTER UPDATES** - Update counters atomically
            // after successful commit
            total_transactions_processed_.fetch_add(processed_transactions,
                                                    std::memory_order_relaxed);
            total_batches_processed_.fetch_add(1, std::memory_order_relaxed);

            // **BLOCK NOTIFICATION CALLBACK** - Notify validator core about the
            // new block
            if (block_notification_callback_) {
              try {
                block_notification_callback_(new_block);
                std::cout
                    << "Banking: Notified validator core about block at slot "
                    << new_block.slot << std::endl;
              } catch (const std::exception &callback_error) {
                std::cerr << "ERROR: Block notification callback failed: "
                          << callback_error.what() << std::endl;
              }
            } else {
              std::cout << "Banking: No block notification callback registered"
                        << std::endl;
            }
            
            // **GOSSIP PROTOCOL BROADCAST** - Broadcast block to other nodes in the cluster
            // This is CRITICAL for replication: without this, blocks only exist on the leader node
            if (gossip_protocol_) {
              try {
                // Create a network message with the block data
                network::NetworkMessage block_message;
                block_message.type = network::MessageType::BLOCK_NOTIFICATION;
                block_message.timestamp = std::chrono::duration_cast<std::chrono::milliseconds>(
                    std::chrono::system_clock::now().time_since_epoch()).count();
                
                // Serialize the block into the payload
                // Format: [slot (8 bytes)][block_hash (32 bytes)][transaction_count (8 bytes)][transactions...]
                // Each transaction: [sig_count (4 bytes)][signatures...][message_len (4 bytes)][message...][hash (32 bytes)]
                std::vector<uint8_t> payload;
                
                // Add slot
                uint64_t slot = new_block.slot;
                for (int i = 0; i < 8; ++i) {
                  payload.push_back((slot >> (i * 8)) & 0xFF);
                }
                
                // Add block hash
                payload.insert(payload.end(), new_block.block_hash.begin(), new_block.block_hash.end());
                
                // Add transaction count
                uint64_t tx_count = new_block.transactions.size();
                for (int i = 0; i < 8; ++i) {
                  payload.push_back((tx_count >> (i * 8)) & 0xFF);
                }
                
                // Add full transaction data for each transaction
                for (const auto& tx : new_block.transactions) {
                  // Add signature count
                  uint32_t sig_count = static_cast<uint32_t>(tx.signatures.size());
                  for (int i = 0; i < 4; ++i) {
                    payload.push_back((sig_count >> (i * 8)) & 0xFF);
                  }
                  
                  // Add each signature (64 bytes each)
                  for (const auto& sig : tx.signatures) {
                    payload.insert(payload.end(), sig.begin(), sig.end());
                  }
                  
                  // Add message length
                  uint32_t msg_len = static_cast<uint32_t>(tx.message.size());
                  for (int i = 0; i < 4; ++i) {
                    payload.push_back((msg_len >> (i * 8)) & 0xFF);
                  }
                  
                  // Add message data
                  payload.insert(payload.end(), tx.message.begin(), tx.message.end());
                  
                  // Add transaction hash (32 bytes)
                  payload.insert(payload.end(), tx.hash.begin(), tx.hash.end());
                }
                
                block_message.payload = std::move(payload);
                
                // Broadcast to all peers in the gossip network
                auto broadcast_result = gossip_protocol_->broadcast_message(block_message);
                if (broadcast_result.is_ok()) {
                  std::cout << "Banking: [GOSSIP] Successfully broadcast block at slot " 
                           << new_block.slot << " with " << new_block.transactions.size() 
                           << " transactions to cluster peers" << std::endl;
                } else {
                  std::cerr << "Banking: [GOSSIP] WARNING - Failed to broadcast block: " 
                           << broadcast_result.error() << std::endl;
                }
              } catch (const std::exception &gossip_error) {
                std::cerr << "Banking: [GOSSIP] ERROR - Block broadcast failed: " 
                         << gossip_error.what() << std::endl;
              }
            } else {
              std::cout << "Banking: [GOSSIP] WARNING - No gossip protocol configured, "
                       << "block will not be replicated to other nodes!" << std::endl;
            }
            
            // **FEE MARKET UPDATE** - Adjust base fee based on block utilization
            if (fee_market_enabled_ && fee_market_) {
              try {
                // Calculate block utilization (transactions processed / max capacity)
                double utilization = static_cast<double>(processed_transactions) / 
                                    std::max(size_t(1), batch_size_);
                utilization = std::min(1.0, utilization); // Cap at 100%
                
                fee_market_->update_base_fee(utilization);
                
                uint64_t new_base_fee = fee_market_->get_current_base_fee();
                std::cout << "Banking: Updated base fee to " << new_base_fee 
                         << " lamports (utilization: " << (utilization * 100.0) 
                         << "%)" << std::endl;
              } catch (const std::exception &fee_error) {
                std::cerr << "ERROR: Fee market update failed: " << fee_error.what()
                          << std::endl;
              }
            }
          }
        } catch (const std::exception &block_error) {
          std::cerr << "ERROR: Block processing failed: " << block_error.what()
                    << std::endl;
          all_committed = false;
        }
      } else {
        std::cout << "Banking: No valid transactions to commit in batch"
                  << std::endl;
      }

      // Release the lock before callback
      ledger_lock.unlock();

    } catch (const std::exception &ledger_error) {
      std::cerr << "ERROR: Ledger operation failed: " << ledger_error.what()
                << std::endl;
      all_committed = false;

      // Ensure lock is released on error
      if (ledger_lock.owns_lock()) {
        ledger_lock.unlock();
      }
    } catch (...) {
      std::cerr << "ERROR: Unknown error in ledger operations" << std::endl;
      all_committed = false;

      // Ensure lock is released on error
      if (ledger_lock.owns_lock()) {
        ledger_lock.unlock();
      }
    }
  } else {
    std::cout << "Banking: Warning - No ledger manager available, transactions "
                 "not persisted"
              << std::endl;
    std::cout << "Banking: Note - In production, all transactions must be "
                 "recorded in persistent ledger"
              << std::endl;
  }

  // **SAFE CALLBACK EXECUTION** - Protect against callback crashes
  try {
    if (completion_callback_) {
      completion_callback_(batch);
    }
  } catch (const std::exception &callback_error) {
    std::cerr << "ERROR: Completion callback failed: " << callback_error.what()
              << std::endl;
  } catch (...) {
    std::cerr << "ERROR: Unknown error in completion callback" << std::endl;
  }

  return all_committed;
}

void BankingStage::adjust_batch_size_if_needed() {
  size_t optimal_size = calculate_optimal_batch_size();
  if (optimal_size != batch_size_) {
    batch_size_ = optimal_size;
  }
}

size_t BankingStage::calculate_optimal_batch_size() {
  // Calculate optimal batch size based on current throughput and resource usage
  double current_tps = get_throughput_tps();

  if (resource_monitor_) {
    double cpu_usage = resource_monitor_->get_cpu_usage();

    if (cpu_usage > 80.0) {
      // High CPU usage, reduce batch size
      return std::max(batch_size_ / 2, size_t(16));
    } else if (cpu_usage < 50.0 && current_tps < 1000.0) {
      // Low CPU usage and low throughput, increase batch size
      return std::min(batch_size_ * 2, size_t(256));
    }
  }

  return batch_size_;
}

bool BankingStage::should_throttle_processing() const {
  if (!resource_monitor_) {
    return false;
  }

  return resource_monitor_->is_cpu_overloaded() ||
         resource_monitor_->is_memory_overloaded();
}

void BankingStage::handle_resource_pressure() {
  // Reduce processing rate when under resource pressure
  std::this_thread::sleep_for(std::chrono::milliseconds(50));
}

// Utility function for base58 encoding (Solana-compatible)
std::string
BankingStage::encode_base58(const std::vector<uint8_t> &data) const {
  // Proper base58 encoding implementation for Solana compatibility
  if (data.empty())
    return "";

  // Base58 alphabet used by Bitcoin and Solana
  static const char base58_alphabet[] =
      "123456789ABCDEFGHJKLMNPQRSTUVWXYZabcdefghijkmnopqrstuvwxyz";

  // For 64-byte Ed25519 signatures, ensure exactly 88 characters
  if (data.size() == 64) {
    // Use improved algorithm for consistent 88-character output
    std::vector<uint8_t> digits;

    // Convert input to big number in base 58
    for (uint8_t byte : data) {
      uint32_t carry = byte;
      for (size_t i = 0; i < digits.size(); ++i) {
        carry += static_cast<uint32_t>(digits[i]) * 256;
        digits[i] = carry % 58;
        carry /= 58;
      }
      while (carry > 0) {
        digits.push_back(carry % 58);
        carry /= 58;
      }
    }

    // Count leading zeros
    size_t leading_zeros = 0;
    for (uint8_t byte : data) {
      if (byte == 0) {
        leading_zeros++;
      } else {
        break;
      }
    }

    // Build result with proper padding
    std::string result;

    // Add leading zero characters
    for (size_t i = 0; i < leading_zeros; ++i) {
      result += base58_alphabet[0];
    }

    // Add encoded digits in reverse order
    for (auto it = digits.rbegin(); it != digits.rend(); ++it) {
      result += base58_alphabet[*it];
    }

    // For 64-byte signatures, pad to exactly 88 characters if needed
    while (result.length() < 88) {
      result = base58_alphabet[0] + result;
    }

    return result;
  }

  // Default implementation for other data sizes
  std::vector<uint8_t> digits(1, 0);

  for (uint8_t byte : data) {
    uint32_t carry = byte;
    for (size_t j = 0; j < digits.size(); ++j) {
      carry += static_cast<uint32_t>(digits[j]) << 8;
      digits[j] = carry % 58;
      carry /= 58;
    }

    while (carry > 0) {
      digits.push_back(carry % 58);
      carry /= 58;
    }
  }

  // Convert leading zeros
  std::string result;
  for (uint8_t byte : data) {
    if (byte != 0)
      break;
    result += base58_alphabet[0];
  }

  // Convert digits to base58 characters (reverse order)
  for (auto it = digits.rbegin(); it != digits.rend(); ++it) {
    result += base58_alphabet[*it];
  }

  return result;
}

// **SAFE BASE58 ENCODING** - Enhanced version with comprehensive error handling
std::string
BankingStage::encode_base58_safe(const std::vector<uint8_t> &data) const {
  try {
    // Input validation
    if (data.empty()) {
      return "";
    }

    // Limit input size to prevent memory issues
    if (data.size() > 1024) {
      std::cerr << "ERROR: Base58 input too large: " << data.size() << " bytes"
                << std::endl;
      return "error_input_too_large";
    }

    // Base58 alphabet used by Bitcoin and Solana
    static const char base58_alphabet[] =
        "123456789ABCDEFGHJKLMNPQRSTUVWXYZabcdefghijkmnopqrstuvwxyz";

    // For 64-byte Ed25519 signatures, ensure exactly 88 characters
    if (data.size() == 64) {
      try {
        // Use improved algorithm for consistent 88-character output
        std::vector<uint8_t> digits;
        digits.reserve(100); // Pre-allocate to prevent excessive reallocations

        // Convert input to big number in base 58
        for (uint8_t byte : data) {
          uint32_t carry = byte;
          for (size_t i = 0; i < digits.size(); ++i) {
            carry += static_cast<uint32_t>(digits[i]) * 256;
            digits[i] = carry % 58;
            carry /= 58;
          }
          while (carry > 0) {
            digits.push_back(carry % 58);
            carry /= 58;

            // Safety check to prevent infinite loops
            if (digits.size() > 200) {
              std::cerr << "ERROR: Base58 encoding exceeded safety limit"
                        << std::endl;
              return "error_encoding_overflow";
            }
          }
        }

        // Count leading zeros safely
        size_t leading_zeros = 0;
        for (uint8_t byte : data) {
          if (byte == 0) {
            leading_zeros++;
          } else {
            break;
          }
        }

        // Build result with proper padding
        std::string result;
        result.reserve(100); // Pre-allocate space

        // Add leading zero characters
        for (size_t i = 0; i < leading_zeros && i < 64; ++i) {
          result += base58_alphabet[0];
        }

        // Add encoded digits in reverse order
        for (auto it = digits.rbegin(); it != digits.rend(); ++it) {
          if (*it < 58) { // Bounds check
            result += base58_alphabet[*it];
          } else {
            std::cerr << "ERROR: Invalid base58 digit: "
                      << static_cast<int>(*it) << std::endl;
            return "error_invalid_digit";
          }
        }

        // For 64-byte signatures, pad to exactly 88 characters if needed
        while (result.length() < 88 && result.length() < 100) {
          result = base58_alphabet[0] + result;
        }

        return result;

      } catch (const std::bad_alloc &e) {
        std::cerr << "ERROR: Memory allocation failed in base58 encoding: "
                  << e.what() << std::endl;
        return "error_memory_allocation";
      } catch (const std::exception &e) {
        std::cerr << "ERROR: Exception in 64-byte base58 encoding: " << e.what()
                  << std::endl;
        return "error_encoding_exception";
      }
    }

    // Default implementation for other data sizes with safety checks
    try {
      std::vector<uint8_t> digits(1, 0);
      digits.reserve(data.size() * 2); // Pre-allocate space

      for (uint8_t byte : data) {
        uint32_t carry = byte;
        for (size_t j = 0; j < digits.size(); ++j) {
          carry += static_cast<uint32_t>(digits[j]) << 8;
          digits[j] = carry % 58;
          carry /= 58;
        }

        while (carry > 0) {
          digits.push_back(carry % 58);
          carry /= 58;

          // Safety check to prevent infinite loops
          if (digits.size() > data.size() * 4) {
            std::cerr << "ERROR: Base58 encoding safety limit exceeded"
                      << std::endl;
            return "error_encoding_limit_exceeded";
          }
        }
      }

      // Convert leading zeros safely
      std::string result;
      result.reserve(digits.size() + 10); // Pre-allocate space

      for (uint8_t byte : data) {
        if (byte != 0)
          break;
        result += base58_alphabet[0];
      }

      // Convert digits to base58 characters (reverse order)
      for (auto it = digits.rbegin(); it != digits.rend(); ++it) {
        if (*it < 58) { // Bounds check
          result += base58_alphabet[*it];
        } else {
          std::cerr << "ERROR: Invalid base58 digit in general encoding: "
                    << static_cast<int>(*it) << std::endl;
          return "error_invalid_general_digit";
        }
      }

      return result;

    } catch (const std::bad_alloc &e) {
      std::cerr
          << "ERROR: Memory allocation failed in general base58 encoding: "
          << e.what() << std::endl;
      return "error_general_memory_allocation";
    } catch (const std::exception &e) {
      std::cerr << "ERROR: Exception in general base58 encoding: " << e.what()
                << std::endl;
      return "error_general_encoding_exception";
    }

  } catch (...) {
    std::cerr << "ERROR: Unknown error in safe base58 encoding" << std::endl;
    return "error_unknown_base58_error";
  }
}

/**
 * @brief Processes a transaction using fault tolerance mechanisms.
 * @details Wraps the transaction processing logic in a circuit breaker and
 * applies a retry policy to handle transient errors gracefully.
 * @param transaction The transaction to process.
 * @return A Result indicating success or failure of the operation.
 */
common::Result<bool> BankingStage::process_transaction_with_fault_tolerance(
    TransactionPtr transaction) {
  if (!transaction) {
    return common::Result<bool>("Invalid transaction pointer");
  }
<<<<<<< HEAD
  if (!degradation_manager_.is_operation_allowed("banking", "process_transaction")) {
    return common::Result<bool>("Transaction processing temporarily disabled due to degraded mode");
=======

  // Check if operation is allowed in current degradation mode
  if (!degradation_manager_.is_operation_allowed("banking",
                                                 "process_transaction")) {
    return common::Result<bool>(
        "Transaction processing disabled due to degraded mode");
>>>>>>> 68d6db6a
  }
  auto process_operation = [this, transaction]() -> common::Result<bool> {
    try {
<<<<<<< HEAD
      std::cout << "Processing transaction with fault tolerance..." << std::endl;
      // In a real implementation, this would invoke the actual processing logic.
      std::this_thread::sleep_for(std::chrono::milliseconds(1));
=======
      // Validate transaction
      if (!transaction || !transaction->verify()) {
        return common::Result<bool>("Transaction validation failed");
      }

      // Create a batch with single transaction for processing
      auto batch = std::make_shared<TransactionBatch>();
      batch->add_transaction(transaction);

      // Execute through validation stage
      if (!validate_batch(batch)) {
        return common::Result<bool>("Transaction validation failed in batch");
      }

      // Execute through execution stage
      if (!execute_batch(batch)) {
        return common::Result<bool>("Transaction execution failed");
      }

      // Commit to ledger
      if (!commit_batch(batch)) {
        return common::Result<bool>("Transaction commitment failed");
      }

>>>>>>> 68d6db6a
      return common::Result<bool>(true);
    } catch (const std::exception &e) {
      return common::Result<bool>("Transaction processing failed: " + std::string(e.what()));
    }
  };
  return transaction_processor_breaker_.execute([&]() {
    return common::FaultTolerance::retry_with_backoff(process_operation, transaction_retry_policy_);
  });
}

/**
 * @brief Saves the current state of the banking stage to a checkpoint.
 * @details Serializes key statistics (transaction counts, batch counts, etc.)
 * into a byte vector and saves it using the FileCheckpoint handler.
 * @return A Result indicating success or failure.
 */
common::Result<bool> BankingStage::save_banking_state() {
  if (!state_checkpoint_) {
    return common::Result<bool>("State checkpoint not initialized");
  }
  try {
    std::vector<uint8_t> state_data(32);
    auto timestamp = std::chrono::duration_cast<std::chrono::seconds>(std::chrono::system_clock::now().time_since_epoch()).count();
    auto transactions_count = total_transactions_processed_.load();
    auto batches_count = total_batches_processed_.load();
    auto failures_count = failed_transactions_.load();

    memcpy(state_data.data(), &timestamp, sizeof(timestamp));
    memcpy(state_data.data() + 8, &transactions_count, sizeof(uint64_t));
    memcpy(state_data.data() + 16, &batches_count, sizeof(uint64_t));
    memcpy(state_data.data() + 24, &failures_count, sizeof(uint64_t));

    auto checkpoint_id = "banking_state_" + std::to_string(timestamp);
    return state_checkpoint_->save_data(checkpoint_id, state_data);
  } catch (const std::exception &e) {
    return common::Result<bool>("Failed to save banking state: " + std::string(e.what()));
  }
}

/**
 * @brief Restores the banking stage state from the latest available checkpoint.
 * @details Finds the most recent checkpoint, loads its data, and deserializes
 * it to restore the internal state and statistics of the banking stage.
 * @return A Result indicating success or failure.
 */
common::Result<bool> BankingStage::restore_banking_state() {
  if (!state_checkpoint_) {
    return common::Result<bool>("State checkpoint not initialized");
  }
  try {
    auto checkpoints_result = state_checkpoint_->list_checkpoints();
    if (checkpoints_result.is_err()) {
      return common::Result<bool>("Failed to list checkpoints: " + checkpoints_result.error());
    }
    auto checkpoints = checkpoints_result.value();
    if (checkpoints.empty()) return common::Result<bool>(true);

    std::string latest_checkpoint;
    for (const auto &checkpoint : checkpoints) {
      if (checkpoint.find("banking_state_") == 0) {
        latest_checkpoint = checkpoint;
        break;
      }
    }
    if (latest_checkpoint.empty()) return common::Result<bool>(true);

    auto data_result = state_checkpoint_->load_data(latest_checkpoint);
    if (data_result.is_err()) {
      return common::Result<bool>("Failed to load checkpoint data: " + data_result.error());
    }
    auto state_data = data_result.value();
    if (state_data.size() < 32) {
      return common::Result<bool>("Invalid checkpoint data size");
    }

    uint64_t timestamp, transactions, batches, failures;
    memcpy(&timestamp, state_data.data(), sizeof(timestamp));
    memcpy(&transactions, state_data.data() + 8, sizeof(uint64_t));
    memcpy(&batches, state_data.data() + 16, sizeof(uint64_t));
    memcpy(&failures, state_data.data() + 24, sizeof(uint64_t));

    total_transactions_processed_.store(transactions);
    total_batches_processed_.store(batches);
    failed_transactions_.store(failures);

    std::cout << "Banking state restored from checkpoint: " << latest_checkpoint << " (transactions: " << transactions << ", batches: " << batches << ")" << std::endl;
    return common::Result<bool>(true);
  } catch (const std::exception &e) {
    return common::Result<bool>("Failed to restore banking state: " + std::string(e.what()));
  }
}

// Fee market integration methods
void BankingStage::set_mev_protection_level(ProtectionLevel level) {
  if (mev_protection_) {
    mev_protection_->set_protection_level(level);
    std::cout << "Banking: MEV protection level set to " << static_cast<int>(level) 
              << std::endl;
  }
}

FeeStats BankingStage::get_fee_market_stats() const {
  if (fee_market_) {
    return fee_market_->get_recent_fee_stats();
  }
  return FeeStats{};
}

uint64_t BankingStage::get_current_base_fee() const {
  if (fee_market_) {
    return fee_market_->get_current_base_fee();
  }
  return 5000; // Default base fee
}

size_t BankingStage::get_detected_mev_attacks() const {
  if (mev_protection_) {
    return mev_protection_->get_detected_attacks_count();
  }
  return 0;
}

size_t BankingStage::get_protected_transactions() const {
  if (mev_protection_) {
    return mev_protection_->get_protected_transactions_count();
  }
  return 0;
}

} // namespace banking
} // namespace slonana<|MERGE_RESOLUTION|>--- conflicted
+++ resolved
@@ -1,12 +1,3 @@
-/**
- * @file banking_stage.cpp
- * @brief Implements the core logic for the transaction processing pipeline (Banking Stage).
- *
- * This file provides the concrete implementations for the `TransactionBatch`,
- * `PipelineStage`, `ResourceMonitor`, and `BankingStage` classes. It handles
- * thread management, batch creation, pipeline flow, resource monitoring, and
- * fault tolerance mechanisms for transaction processing.
- */
 #include "banking/banking_stage.h"
 #include "common/logging.h"
 #include "network/gossip.h"
@@ -24,20 +15,21 @@
 namespace slonana {
 namespace banking {
 
-/**
- * @brief Gets the directory path for storing banking stage checkpoints.
- * @details It prioritizes the `SLONANA_CHECKPOINT_DIR` environment variable,
- * falling back to platform-specific default locations.
- * @return A string representing the path to the checkpoint directory.
- */
+// Helper function to get configurable checkpoint directory
 static std::string get_checkpoint_directory() {
+  // Check environment variable first
   const char *env_path = std::getenv("SLONANA_CHECKPOINT_DIR");
   if (env_path && strlen(env_path) > 0) {
     return std::string(env_path) + "/banking_checkpoints";
   }
+
+  // Use platform-appropriate default
 #ifdef _WIN32
   const char *temp_dir = std::getenv("TEMP");
-  return temp_dir ? std::string(temp_dir) + "\\slonana\\banking_checkpoints" : "C:\\temp\\slonana\\banking_checkpoints";
+  if (temp_dir) {
+    return std::string(temp_dir) + "\\slonana\\banking_checkpoints";
+  }
+  return "C:\\temp\\slonana\\banking_checkpoints";
 #else
   return "/var/lib/slonana/banking_checkpoints";
 #endif
@@ -46,31 +38,18 @@
 // TransactionBatch implementation
 std::atomic<uint64_t> TransactionBatch::next_batch_id_(1);
 
-/**
- * @brief Default constructor for TransactionBatch.
- * @details Initializes a new, empty batch with a unique ID and the current timestamp.
- */
 TransactionBatch::TransactionBatch()
     : batch_id_(next_batch_id_++),
-      creation_time_(std::chrono::steady_clock::now()), state_(State::PENDING) {}
-
-/**
- * @brief Constructs a TransactionBatch with an initial set of transactions.
- * @param transactions A vector of shared pointers to transactions to include in the batch.
- */
+      creation_time_(std::chrono::steady_clock::now()), state_(State::PENDING) {
+}
+
 TransactionBatch::TransactionBatch(std::vector<TransactionPtr> transactions)
     : batch_id_(next_batch_id_++), transactions_(std::move(transactions)),
-      creation_time_(std::chrono::steady_clock::now()), state_(State::PENDING) {}
-
-/**
- * @brief Destructor for TransactionBatch.
- */
+      creation_time_(std::chrono::steady_clock::now()), state_(State::PENDING) {
+}
+
 TransactionBatch::~TransactionBatch() = default;
 
-/**
- * @brief Adds a transaction to the batch.
- * @param transaction A shared pointer to the transaction to be added.
- */
 void TransactionBatch::add_transaction(TransactionPtr transaction) {
   if (transaction) {
     transactions_.push_back(transaction);
@@ -78,11 +57,6 @@
 }
 
 // PipelineStage implementation
-/**
- * @brief Constructs a PipelineStage.
- * @param name The name of the stage, used for logging and monitoring.
- * @param process_fn The function that will be executed to process batches in this stage.
- */
 PipelineStage::PipelineStage(const std::string &name,
                              ProcessFunction process_fn)
     : name_(name), process_fn_(process_fn), running_(false),
@@ -90,76 +64,59 @@
       should_stop_(false), processed_batches_(0), failed_batches_(0),
       total_processing_time_ms_(0) {}
 
-/**
- * @brief Destructor for PipelineStage.
- * @details Ensures that the stage is stopped and all worker threads are joined.
- */
 PipelineStage::~PipelineStage() { stop(); }
 
-/**
- * @brief Starts the pipeline stage and its worker threads.
- * @return True if the stage was started successfully, false otherwise.
- */
 bool PipelineStage::start() {
   if (running_) {
     return true;
   }
+
   should_stop_ = false;
   running_ = true;
+
+  // Start worker threads
   for (size_t i = 0; i < max_parallel_batches_; ++i) {
     workers_.emplace_back(&PipelineStage::worker_loop, this);
   }
+
   return true;
 }
 
-/**
- * @brief Stops the pipeline stage and its worker threads gracefully.
- * @return True if the stage was stopped successfully, false otherwise.
- */
 bool PipelineStage::stop() {
   if (!running_) {
     return true;
   }
+
   should_stop_ = true;
   queue_cv_.notify_all();
+
+  // Wait for all workers to finish
   for (auto &worker : workers_) {
     if (worker.joinable()) {
       worker.join();
     }
   }
   workers_.clear();
+
   running_ = false;
   return true;
 }
 
-/**
- * @brief Submits a transaction batch to the stage's processing queue.
- * @param batch A shared pointer to the TransactionBatch to be processed.
- */
 void PipelineStage::submit_batch(std::shared_ptr<TransactionBatch> batch) {
   if (!running_ || !batch) {
     return;
   }
-  {
-    std::lock_guard<std::mutex> lock(queue_mutex_);
-    batch_queue_.push(batch);
-  }
+
+  std::lock_guard<std::mutex> lock(queue_mutex_);
+  batch_queue_.push(batch);
   queue_cv_.notify_one();
 }
 
-/**
- * @brief Gets the number of batches currently pending in the queue.
- * @return The number of pending batches.
- */
 size_t PipelineStage::get_pending_batches() const {
   std::lock_guard<std::mutex> lock(queue_mutex_);
   return batch_queue_.size();
 }
 
-/**
- * @brief Calculates the average time taken to process a single batch.
- * @return The average processing time in milliseconds.
- */
 double PipelineStage::get_average_processing_time_ms() const {
   if (processed_batches_ == 0) {
     return 0.0;
@@ -167,132 +124,214 @@
   return static_cast<double>(total_processing_time_ms_) / processed_batches_;
 }
 
-/**
- * @brief The main loop for each worker thread in the pipeline stage.
- * @details Each worker continuously dequeues and processes batches until the
- * stage is stopped. It includes timeout handling to prevent indefinite blocking.
- */
 void PipelineStage::worker_loop() {
   try {
     while (!should_stop_) {
       std::shared_ptr<TransactionBatch> batch;
+
       try {
         std::unique_lock<std::mutex> lock(queue_mutex_);
-        if (!queue_cv_.wait_for(lock, std::chrono::seconds(1), [this] {
+
+        // **ENHANCED TIMEOUT HANDLING** - Prevent indefinite blocking
+        auto timeout = std::chrono::seconds(1); // 1 second timeout
+        if (!queue_cv_.wait_for(lock, timeout, [this] {
               return !batch_queue_.empty() || should_stop_;
             })) {
-          if (should_stop_) break;
-          continue;
-        }
-        if (should_stop_) break;
+          // Timeout occurred, check if we should continue
+          if (should_stop_) {
+            break;
+          }
+          continue; // Continue loop and check again
+        }
+
+        if (should_stop_) {
+          break;
+        }
+
         if (!batch_queue_.empty()) {
           batch = batch_queue_.front();
           batch_queue_.pop();
         }
       } catch (const std::system_error &e) {
-        std::cerr << "ERROR: System error in worker loop queue handling: " << e.what() << std::endl;
+        std::cerr << "ERROR: System error in worker loop queue handling: "
+                  << e.what() << std::endl;
         continue;
-      }
+      } catch (const std::exception &e) {
+        std::cerr << "ERROR: Exception in worker loop queue handling: "
+                  << e.what() << std::endl;
+        continue;
+      } catch (...) {
+        std::cerr << "ERROR: Unknown exception in worker loop queue handling"
+                  << std::endl;
+        continue;
+      }
+
       if (batch) {
         try {
-          if (batch->empty()) {
-            std::cerr << "WARNING: Empty batch in " << name_ << ", skipping" << std::endl;
+          // **ENHANCED BATCH VALIDATION** - Ensure batch is valid before
+          // processing
+          if (!batch) {
+            std::cerr << "ERROR: Null batch pointer after dequeue in " << name_
+                      << std::endl;
             continue;
           }
+
+          // Validate batch state
+          if (batch->empty()) {
+            std::cerr << "WARNING: Empty batch in " << name_ << ", skipping"
+                      << std::endl;
+            continue;
+          }
+
+          std::cerr << "DEBUG: Processing batch " << batch->get_batch_id()
+                    << " with " << batch->size() << " transactions in " << name_
+                    << std::endl;
+
           process_batch(batch);
+
+        } catch (const std::bad_alloc &e) {
+          std::cerr << "CRITICAL: Memory allocation error processing batch in "
+                    << name_ << ": " << e.what() << std::endl;
+          // Don't continue - memory issues are serious
+          break;
+        } catch (const std::runtime_error &e) {
+          std::cerr << "ERROR: Runtime error processing batch in " << name_
+                    << ": " << e.what() << std::endl;
         } catch (const std::exception &e) {
-          std::cerr << "ERROR: Exception processing batch in worker: " << e.what() << std::endl;
-        }
-      }
-    }
+          std::cerr << "ERROR: Exception processing batch in worker: "
+                    << e.what() << std::endl;
+        } catch (...) {
+          std::cerr << "ERROR: Unknown exception processing batch in worker"
+                    << std::endl;
+        }
+      }
+    }
+  } catch (const std::bad_alloc &e) {
+    std::cerr << "CRITICAL: Memory allocation error in worker loop: "
+              << e.what() << std::endl;
   } catch (const std::exception &e) {
     std::cerr << "CRITICAL: Worker loop exception: " << e.what() << std::endl;
-  }
-}
-
-/**
- * @brief Processes a single batch of transactions.
- * @details This method invokes the stage's `process_fn`, measures the
- * execution time, updates statistics, and forwards the batch to the next
- * stage if processing was successful. It includes comprehensive error handling.
- * @param batch The transaction batch to process.
- */
+  } catch (...) {
+    std::cerr << "CRITICAL: Unknown worker loop exception" << std::endl;
+  }
+
+  std::cerr << "DEBUG: Worker loop for " << name_ << " terminated" << std::endl;
+}
+
 void PipelineStage::process_batch(std::shared_ptr<TransactionBatch> batch) {
   if (!batch) {
     std::cerr << "ERROR: Null batch pointer in stage " << name_ << std::endl;
     return;
   }
+
   auto start_time = std::chrono::steady_clock::now();
+
   batch->set_state(TransactionBatch::State::PROCESSING);
+
   bool success = false;
   try {
-    if (process_fn_) {
+    if (!process_fn_) {
+      std::cerr << "ERROR: Null process function in stage " << name_
+                << std::endl;
+      success = false;
+    } else {
+      // **ENHANCED PROCESS FUNCTION PROTECTION** - Additional safety checks
+      std::cerr << "DEBUG: Executing process function for batch "
+                << batch->get_batch_id() << " in stage " << name_ << std::endl;
+
+      // Validate batch state before processing
+      if (batch->get_state() != TransactionBatch::State::PROCESSING) {
+        std::cerr << "WARNING: Batch " << batch->get_batch_id()
+                  << " not in PROCESSING state in " << name_ << std::endl;
+      }
+
       success = process_fn_(batch);
-    } else {
-      std::cerr << "ERROR: Null process function in stage " << name_ << std::endl;
-    }
+
+      std::cerr << "DEBUG: Process function completed for batch "
+                << batch->get_batch_id() << " in stage " << name_
+                << " with result: " << (success ? "SUCCESS" : "FAILURE")
+                << std::endl;
+    }
+  } catch (const std::bad_alloc &e) {
+    std::cerr << "CRITICAL: Memory allocation error in stage " << name_ << ": "
+              << e.what() << std::endl;
+    success = false;
+  } catch (const std::runtime_error &e) {
+    std::cerr << "ERROR: Runtime error processing batch in stage " << name_
+              << ": " << e.what() << std::endl;
+    success = false;
+  } catch (const std::logic_error &e) {
+    std::cerr << "ERROR: Logic error processing batch in stage " << name_
+              << ": " << e.what() << std::endl;
+    success = false;
   } catch (const std::exception &e) {
-    std::cerr << "Error processing batch in stage " << name_ << ": " << e.what() << std::endl;
+    std::cerr << "Error processing batch in stage " << name_ << ": " << e.what()
+              << std::endl;
     success = false;
-  }
+  } catch (...) {
+    std::cerr << "CRITICAL: Unknown exception in stage " << name_ << std::endl;
+    success = false;
+  }
+
   auto end_time = std::chrono::steady_clock::now();
-  auto processing_time = std::chrono::duration_cast<std::chrono::milliseconds>(end_time - start_time);
+  auto processing_time = std::chrono::duration_cast<std::chrono::milliseconds>(
+      end_time - start_time);
   total_processing_time_ms_ += processing_time.count();
 
+  // **ENHANCED STATE MANAGEMENT** - More robust state transitions
   try {
     if (success) {
       batch->set_state(TransactionBatch::State::COMPLETED);
       processed_batches_++;
+
+      // Forward to next stage with validation
       if (next_stage_) {
+        std::cerr << "DEBUG: Forwarding batch " << batch->get_batch_id()
+                  << " from " << name_ << " to next stage" << std::endl;
         next_stage_->submit_batch(batch);
+      } else {
+        std::cerr << "DEBUG: Batch " << batch->get_batch_id()
+                  << " completed in final stage " << name_ << std::endl;
       }
     } else {
       batch->set_state(TransactionBatch::State::FAILED);
       failed_batches_++;
-      std::cerr << "WARNING: Batch " << batch->get_batch_id() << " failed in stage " << name_ << std::endl;
+      std::cerr << "WARNING: Batch " << batch->get_batch_id()
+                << " failed in stage " << name_ << std::endl;
     }
   } catch (const std::exception &e) {
-    std::cerr << "ERROR: Exception during batch state transition in " << name_ << ": " << e.what() << std::endl;
-    if (!success) failed_batches_++;
+    std::cerr << "ERROR: Exception during batch state transition in " << name_
+              << ": " << e.what() << std::endl;
+    // Ensure we count failed batches even if state setting fails
+    if (!success) {
+      failed_batches_++;
+    }
   }
 }
 
 // ResourceMonitor implementation
-/**
- * @brief Constructs a ResourceMonitor instance with default thresholds.
- */
 ResourceMonitor::ResourceMonitor()
     : monitoring_(false), cpu_usage_(0.0), memory_usage_mb_(0),
       peak_memory_usage_mb_(0), cpu_threshold_(80.0),
       memory_threshold_mb_(1024) {}
 
-/**
- * @brief Destructor for ResourceMonitor.
- * @details Ensures the monitoring thread is stopped and joined.
- */
 ResourceMonitor::~ResourceMonitor() { stop(); }
 
-/**
- * @brief Starts the resource monitoring thread.
- * @return True if the monitor was started successfully, false otherwise.
- */
 bool ResourceMonitor::start() {
   if (monitoring_) {
     return true;
   }
+
   monitoring_ = true;
   monitor_thread_ = std::thread(&ResourceMonitor::monitor_loop, this);
   return true;
 }
 
-/**
- * @brief Stops the resource monitoring thread.
- * @return True if the monitor was stopped successfully, false otherwise.
- */
 bool ResourceMonitor::stop() {
   if (!monitoring_) {
     return true;
   }
+
   monitoring_ = false;
   if (monitor_thread_.joinable()) {
     monitor_thread_.join();
@@ -300,78 +339,83 @@
   return true;
 }
 
-/**
- * @brief The main loop for the monitoring thread.
- * @details Periodically calculates and updates CPU and memory usage statistics.
- */
 void ResourceMonitor::monitor_loop() {
   while (monitoring_) {
-    cpu_usage_ = calculate_cpu_usage();
-    memory_usage_mb_ = calculate_memory_usage();
-    if (memory_usage_mb_ > peak_memory_usage_mb_) {
-      peak_memory_usage_mb_ = memory_usage_mb_.load();
-    }
+    double cpu = calculate_cpu_usage();
+    size_t memory = calculate_memory_usage();
+
+    cpu_usage_ = cpu;
+    memory_usage_mb_ = memory;
+
+    if (memory > peak_memory_usage_mb_) {
+      peak_memory_usage_mb_ = memory;
+    }
+
     std::this_thread::sleep_for(std::chrono::milliseconds(500));
   }
 }
 
-/**
- * @brief Calculates the system-wide CPU usage.
- * @details This implementation is Linux-specific and reads from `/proc/stat`.
- * It calculates the percentage of non-idle CPU time over a period.
- * @return The current CPU usage as a percentage (0-100).
- */
 double ResourceMonitor::calculate_cpu_usage() {
+  // Production-grade CPU usage calculation using Linux /proc/stat interface
+  // This provides accurate system-wide CPU utilization metrics
   static long long prev_idle = 0, prev_total = 0;
+
   std::ifstream stat_file("/proc/stat");
-  if (!stat_file.is_open()) return 0.0;
+  if (!stat_file.is_open()) {
+    return 0.0;
+  }
+
   std::string line;
   std::getline(stat_file, line);
+
   std::istringstream iss(line);
   std::string cpu_label;
   long long user, nice, system, idle, iowait, irq, softirq, steal;
-  iss >> cpu_label >> user >> nice >> system >> idle >> iowait >> irq >> softirq >> steal;
+
+  iss >> cpu_label >> user >> nice >> system >> idle >> iowait >> irq >>
+      softirq >> steal;
+
   long long current_idle = idle + iowait;
-  long long current_total = user + nice + system + idle + iowait + irq + softirq + steal;
+  long long current_total =
+      user + nice + system + idle + iowait + irq + softirq + steal;
+
   long long total_diff = current_total - prev_total;
   long long idle_diff = current_idle - prev_idle;
+
   double cpu_percent = 0.0;
   if (total_diff > 0) {
     cpu_percent = 100.0 * (total_diff - idle_diff) / total_diff;
   }
+
   prev_idle = current_idle;
   prev_total = current_total;
+
   return cpu_percent;
 }
 
-/**
- * @brief Calculates the memory usage of the current process.
- * @details This implementation is Linux-specific and reads the `VmRSS`
- * (Resident Set Size) from `/proc/self/status`.
- * @return The current memory usage in megabytes (MB).
- */
 size_t ResourceMonitor::calculate_memory_usage() {
+  // Get memory usage for current process
   std::ifstream status_file("/proc/self/status");
-  if (!status_file.is_open()) return 0;
+  if (!status_file.is_open()) {
+    return 0;
+  }
+
   std::string line;
   while (std::getline(status_file, line)) {
     if (line.find("VmRSS:") == 0) {
       std::istringstream iss(line);
       std::string label, value_str, unit;
       iss >> label >> value_str >> unit;
-      return std::stoull(value_str) / 1024; // Convert KB to MB
-    }
-  }
+
+      size_t value = std::stoull(value_str);
+      return value / 1024; // Convert KB to MB
+    }
+  }
+
   return 0;
 }
 
 // BankingStage implementation
-/**
- * @brief Constructs a BankingStage instance.
- * @details Initializes the default configuration for the pipeline, including
- * batch size, timeouts, and fault tolerance mechanisms like circuit breakers
- * and retry policies.
- */
 BankingStage::BankingStage()
     : initialized_(false), running_(false), batch_size_(100),  // Increased default: 1 → 100
       batch_timeout_(std::chrono::milliseconds(25)),  // Faster default: 10ms → 25ms
@@ -389,9 +433,6 @@
           common::FaultTolerance::create_rpc_retry_policy()),
       state_checkpoint_(std::make_shared<common::FileCheckpoint>(
           get_checkpoint_directory())) {
-<<<<<<< HEAD
-  std::cout << "Banking Stage initialized with fault tolerance mechanisms" << std::endl;
-=======
 
   // Initialize fee market and MEV protection
   fee_market_ = std::make_unique<FeeMarket>();
@@ -400,59 +441,121 @@
   std::cout << "Banking Stage initialized with fault tolerance mechanisms"
             << std::endl;
   std::cout << "Fee market and MEV protection modules enabled" << std::endl;
->>>>>>> 68d6db6a
-}
-
-/**
- * @brief Destructor for BankingStage.
- * @details Ensures a full and graceful shutdown of all pipeline stages and threads.
- */
+}
+
 BankingStage::~BankingStage() { shutdown(); }
 
-/**
- * @brief Initializes the banking stage, including the pipeline and resource monitor.
- * @return True if initialization is successful, false otherwise.
- */
 bool BankingStage::initialize() {
   try {
-    if (initialized_) return true;
+    if (initialized_) {
+      std::cout << "Banking stage already initialized" << std::endl;
+      return true;
+    }
+
     std::cout << "Initializing banking stage components..." << std::endl;
-    initialize_pipeline();
+
+    // **SAFE PIPELINE INITIALIZATION** - Enhanced error handling
+    try {
+      initialize_pipeline();
+      std::cout << "Banking stage pipeline initialized successfully"
+                << std::endl;
+    } catch (const std::exception &e) {
+      std::cerr << "ERROR: Failed to initialize banking stage pipeline: "
+                << e.what() << std::endl;
+      return false;
+    } catch (...) {
+      std::cerr << "ERROR: Unknown error initializing banking stage pipeline"
+                << std::endl;
+      return false;
+    }
+
+    // **SAFE RESOURCE MONITOR INITIALIZATION** - Prevent crashes in monitoring
     if (resource_monitoring_enabled_) {
-      resource_monitor_ = std::make_unique<ResourceMonitor>();
-    }
+      try {
+        resource_monitor_ = std::make_unique<ResourceMonitor>();
+        std::cout << "Banking stage resource monitor initialized" << std::endl;
+      } catch (const std::bad_alloc &e) {
+        std::cerr << "ERROR: Memory allocation failed for resource monitor: "
+                  << e.what() << std::endl;
+        resource_monitoring_enabled_ = false; // Disable monitoring but continue
+      } catch (const std::exception &e) {
+        std::cerr << "ERROR: Failed to initialize resource monitor: "
+                  << e.what() << std::endl;
+        resource_monitoring_enabled_ = false; // Disable monitoring but continue
+      }
+    }
+
     initialized_ = true;
-    std::cout << "Banking stage initialization completed successfully" << std::endl;
+    std::cout << "Banking stage initialization completed successfully"
+              << std::endl;
     return true;
+
   } catch (const std::exception &e) {
-    std::cerr << "CRITICAL: Banking stage initialization failed: " << e.what() << std::endl;
+    std::cerr << "CRITICAL: Banking stage initialization failed: " << e.what()
+              << std::endl;
     return false;
-  }
-}
-
-/**
- * @brief Starts the banking stage, including all pipeline stages and monitoring threads.
- * @return True if startup is successful, false otherwise.
- */
+  } catch (...) {
+    std::cerr << "CRITICAL: Unknown error during banking stage initialization"
+              << std::endl;
+    return false;
+  }
+}
+
 bool BankingStage::start() {
   try {
     if (!initialized_) {
-      std::cerr << "ERROR: Cannot start banking stage - not initialized" << std::endl;
+      std::cerr << "ERROR: Cannot start banking stage - not initialized"
+                << std::endl;
       return false;
     }
-    if (running_) return true;
+
+    if (running_) {
+      std::cout << "Banking stage already running" << std::endl;
+      return true;
+    }
+
     std::cout << "Starting banking stage components..." << std::endl;
-    for (auto &stage : pipeline_stages_) {
-      if (!stage->start()) {
-        std::cerr << "ERROR: Failed to start pipeline stage " << stage->get_name() << std::endl;
+
+    // **SAFE PIPELINE STAGE STARTUP** - Start each stage with error handling
+    for (size_t i = 0; i < pipeline_stages_.size(); ++i) {
+      auto &stage = pipeline_stages_[i];
+      if (!stage) {
+        std::cerr << "ERROR: Null pipeline stage at index " << i << std::endl;
         return false;
       }
-    }
-<<<<<<< HEAD
-    if (resource_monitor_ && !resource_monitor_->start()) {
-      std::cerr << "WARNING: Resource monitor failed to start, continuing without monitoring" << std::endl;
-      resource_monitor_.reset();
-=======
+
+      try {
+        if (!stage->start()) {
+          std::cerr << "ERROR: Failed to start pipeline stage " << i
+                    << std::endl;
+          return false;
+        }
+        std::cout << "Started pipeline stage " << i << " successfully"
+                  << std::endl;
+      } catch (const std::exception &e) {
+        std::cerr << "ERROR: Exception starting pipeline stage " << i << ": "
+                  << e.what() << std::endl;
+        return false;
+      }
+    }
+
+    // **SAFE RESOURCE MONITOR STARTUP** - Handle potential startup failures
+    if (resource_monitor_) {
+      try {
+        if (!resource_monitor_->start()) {
+          std::cerr << "WARNING: Resource monitor failed to start, continuing "
+                       "without monitoring"
+                    << std::endl;
+          resource_monitor_.reset(); // Disable monitoring but continue
+        } else {
+          std::cout << "Resource monitor started successfully" << std::endl;
+        }
+      } catch (const std::exception &e) {
+        std::cerr << "WARNING: Exception starting resource monitor: "
+                  << e.what() << std::endl;
+        resource_monitor_.reset(); // Disable monitoring but continue
+      }
+    }
 
     // **START BATCH PROCESSOR THREAD** - Critical for transaction processing
     try {
@@ -464,77 +567,68 @@
       std::cerr << "ERROR: Failed to start batch processor thread: " << e.what()
                 << std::endl;
       return false;
->>>>>>> 68d6db6a
-    }
-    should_stop_ = false;
-    batch_processor_ = std::thread(&BankingStage::process_batches, this);
+    }
+
     running_ = true;
     std::cout << "Banking stage started successfully" << std::endl;
     return true;
+
   } catch (const std::exception &e) {
-    std::cerr << "CRITICAL: Banking stage startup failed: " << e.what() << std::endl;
+    std::cerr << "CRITICAL: Banking stage startup failed: " << e.what()
+              << std::endl;
     return false;
-  }
-}
-
-/**
- * @brief Stops all processing in the banking stage gracefully.
- * @return True on successful shutdown.
- */
+  } catch (...) {
+    std::cerr << "CRITICAL: Unknown error during banking stage startup"
+              << std::endl;
+    return false;
+  }
+}
+
 bool BankingStage::stop() {
-  if (!running_) return true;
+  if (!running_) {
+    return true;
+  }
+
   should_stop_ = true;
   queue_cv_.notify_all();
+
+  // Stop batch processor
   if (batch_processor_.joinable()) {
     batch_processor_.join();
   }
+
+  // Stop pipeline stages
   for (auto &stage : pipeline_stages_) {
     stage->stop();
   }
+
+  // Stop resource monitor
   if (resource_monitor_) {
     resource_monitor_->stop();
   }
+
   running_ = false;
   return true;
 }
 
-/**
- * @brief Shuts down the banking stage and cleans up all resources.
- * @return True on successful shutdown.
- */
 bool BankingStage::shutdown() {
-  if (!initialized_) return true;
+  if (!initialized_) {
+    return true;
+  }
+
   stop();
+
   pipeline_stages_.clear();
   validation_stage_.reset();
   execution_stage_.reset();
   commitment_stage_.reset();
   resource_monitor_.reset();
+
   initialized_ = false;
   return true;
 }
 
-/**
- * @brief Submits a single transaction to the processing queue.
- * @details This method is optimized for high performance, with fast rejection
- * of invalid transactions and efficient queueing. It also handles priority
- * queueing if enabled.
- * @param transaction A shared pointer to the transaction to be submitted.
- */
 void BankingStage::submit_transaction(TransactionPtr transaction) {
-<<<<<<< HEAD
-  if (!running_ || !transaction) return;
-  try {
-    if (priority_processing_enabled_) {
-      if (std::unique_lock<std::mutex> lock(priority_mutex_, std::try_to_lock); lock) {
-        int priority = 0;
-        if (auto it = transaction_priorities_.find(transaction); it != transaction_priorities_.end()) {
-          priority = it->second;
-        }
-        priority_queue_.push({priority, transaction});
-        queue_cv_.notify_one();
-        return;
-=======
   // **HIGH-PERFORMANCE TRANSACTION SUBMISSION** - Optimized for 1k+ TPS
   if (!running_) {
     std::cout << "Banking: [REJECT] Transaction rejected - banking stage not running (running_=" << running_ << ")" << std::endl;
@@ -595,9 +689,10 @@
           std::cout << "Banking: Transaction queued in priority queue (priority=" << priority << ")" << std::endl;
         }
         return; // Fast path success
->>>>>>> 68d6db6a
-      }
-    }
+      }
+    }
+
+    // **HIGH-SPEED STANDARD QUEUEING** - Minimal overhead
     {
       std::lock_guard<std::mutex> lock(queue_mutex_);
       transaction_queue_.push(transaction);
@@ -605,21 +700,6 @@
       std::cout << "Banking: [QUEUE] Transaction #" << current_count << " queued in standard queue (queue size=" << queue_size << ")" << std::endl;
     }
     queue_cv_.notify_one();
-<<<<<<< HEAD
-  } catch (...) {
-    // Silent failure on exception to maintain high throughput.
-  }
-}
-
-/**
- * @brief Submits a batch of transactions for ultra-high throughput scenarios.
- * @details This method acquires a single lock to add multiple transactions to
- * the queue, reducing contention and improving performance under heavy load.
- * @param transactions A vector of shared pointers to the transactions to submit.
- */
-void BankingStage::submit_transaction_batch(std::vector<TransactionPtr> transactions) {
-  if (!running_ || transactions.empty()) return;
-=======
     std::cout << "Banking: [NOTIFY] Notified worker thread for transaction #" << current_count << std::endl;
 
   } catch (const std::exception& e) {
@@ -638,19 +718,10 @@
     return;
   }
 
->>>>>>> 68d6db6a
   try {
+    // **BATCH PROCESSING** - Submit multiple transactions with single lock
     {
       std::lock_guard<std::mutex> lock(queue_mutex_);
-<<<<<<< HEAD
-      for (auto& tx : transactions) {
-        if (tx) transaction_queue_.push(tx);
-      }
-    }
-    for (size_t i = 0; i < std::min(transactions.size(), worker_thread_count_); ++i) {
-      queue_cv_.notify_one();
-    }
-=======
       for (auto &tx : transactions) {
         if (tx) {
           transaction_queue_.push(tx);
@@ -664,112 +735,119 @@
       queue_cv_.notify_one();
     }
 
->>>>>>> 68d6db6a
   } catch (...) {
-    // Silent failure.
-  }
-}
-
-/**
- * @brief Submits multiple transactions by calling `submit_transaction` for each.
- * @param transactions A vector of shared pointers to the transactions to submit.
- */
-void BankingStage::submit_transactions(std::vector<TransactionPtr> transactions) {
+    return;
+  }
+}
+
+void BankingStage::submit_transactions(
+    std::vector<TransactionPtr> transactions) {
   for (auto &transaction : transactions) {
     submit_transaction(transaction);
   }
 }
 
-/**
- * @brief Processes a single transaction asynchronously and returns a future.
- * @param transaction The transaction to process.
- * @return A `std::future<bool>` that will be fulfilled with the result of the transaction processing.
- */
 std::future<bool>
 BankingStage::process_transaction_async(TransactionPtr transaction) {
   auto promise = std::make_shared<std::promise<bool>>();
   auto future = promise->get_future();
+
+  // Create a single-transaction batch
   auto batch = std::make_shared<TransactionBatch>();
   batch->add_transaction(transaction);
+
+  // Set completion callback to fulfill promise
   auto original_callback = completion_callback_;
-  completion_callback_ = [promise, original_callback](std::shared_ptr<TransactionBatch> completed_batch) {
-    bool success = completed_batch->get_state() == TransactionBatch::State::COMPLETED;
-    promise->set_value(success);
-    if (original_callback) original_callback(completed_batch);
-  };
+  completion_callback_ =
+      [promise,
+       original_callback](std::shared_ptr<TransactionBatch> completed_batch) {
+        bool success =
+            completed_batch->get_state() == TransactionBatch::State::COMPLETED;
+        promise->set_value(success);
+
+        if (original_callback) {
+          original_callback(completed_batch);
+        }
+      };
+
   submit_batch(batch);
   return future;
 }
 
-/**
- * @brief Submits a pre-formed batch directly to the first stage of the pipeline.
- * @param batch The transaction batch to submit.
- */
 void BankingStage::submit_batch(std::shared_ptr<TransactionBatch> batch) {
   if (!running_ || !batch || batch->empty()) {
     return;
   }
+
+  // Start with validation stage
   if (validation_stage_) {
     validation_stage_->submit_batch(batch);
   }
 }
 
-/**
- * @brief Retrieves a comprehensive set of statistics for the banking stage.
- * @return A `Statistics` struct containing performance and resource metrics.
- */
 BankingStage::Statistics BankingStage::get_statistics() const {
   Statistics stats{};
+
   stats.total_transactions_processed = total_transactions_processed_;
   stats.total_batches_processed = total_batches_processed_;
   stats.failed_transactions = failed_transactions_;
   stats.pending_transactions = get_pending_transaction_count();
+
   if (total_batches_processed_ > 0) {
-    stats.average_batch_processing_time_ms = static_cast<double>(total_processing_time_ms_) / total_batches_processed_;
+    stats.average_batch_processing_time_ms =
+        static_cast<double>(total_processing_time_ms_) /
+        total_batches_processed_;
   } else {
     stats.average_batch_processing_time_ms = 0.0;
   }
+
   stats.transactions_per_second = get_throughput_tps();
+
   if (resource_monitor_) {
     stats.cpu_usage = resource_monitor_->get_cpu_usage();
     stats.memory_usage_mb = resource_monitor_->get_memory_usage_mb();
-  }
-  stats.uptime = std::chrono::duration_cast<std::chrono::milliseconds>(std::chrono::steady_clock::now() - start_time_);
+  } else {
+    stats.cpu_usage = 0.0;
+    stats.memory_usage_mb = 0;
+  }
+
+  auto now = std::chrono::steady_clock::now();
+  stats.uptime =
+      std::chrono::duration_cast<std::chrono::milliseconds>(now - start_time_);
+
   return stats;
 }
 
-/**
- * @brief Gets the total number of transactions currently pending in the queues.
- * @return The number of pending transactions.
- */
 size_t BankingStage::get_pending_transaction_count() const {
   std::lock_guard<std::mutex> lock(queue_mutex_);
   size_t count = transaction_queue_.size();
+
   if (priority_processing_enabled_) {
     std::lock_guard<std::mutex> priority_lock(priority_mutex_);
     count += priority_queue_.size();
   }
+
   return count;
 }
 
-/**
- * @brief Calculates the current throughput in transactions per second (TPS).
- * @return The current TPS based on total processed transactions and uptime.
- */
 double BankingStage::get_throughput_tps() const {
-  auto uptime = std::chrono::duration_cast<std::chrono::seconds>(std::chrono::steady_clock::now() - start_time_);
-  if (uptime.count() == 0) return 0.0;
+  auto now = std::chrono::steady_clock::now();
+  auto uptime =
+      std::chrono::duration_cast<std::chrono::seconds>(now - start_time_);
+
+  if (uptime.count() == 0) {
+    return 0.0;
+  }
+
   return static_cast<double>(total_transactions_processed_) / uptime.count();
 }
 
-/**
- * @brief Sets a priority level for a specific transaction.
- * @details This only has an effect if priority processing is enabled.
- * @param transaction The transaction to prioritize.
- * @param priority An integer representing the priority (higher values are processed first).
- */
-void BankingStage::set_transaction_priority(TransactionPtr transaction, int priority) {
-  if (!priority_processing_enabled_) return;
+void BankingStage::set_transaction_priority(TransactionPtr transaction,
+                                            int priority) {
+  if (!priority_processing_enabled_) {
+    return;
+  }
+
   std::lock_guard<std::mutex> lock(priority_mutex_);
   transaction_priorities_[transaction] = priority;
 }
@@ -1680,37 +1758,23 @@
   }
 }
 
-/**
- * @brief Processes a transaction using fault tolerance mechanisms.
- * @details Wraps the transaction processing logic in a circuit breaker and
- * applies a retry policy to handle transient errors gracefully.
- * @param transaction The transaction to process.
- * @return A Result indicating success or failure of the operation.
- */
+// Fault tolerance implementations
 common::Result<bool> BankingStage::process_transaction_with_fault_tolerance(
     TransactionPtr transaction) {
   if (!transaction) {
     return common::Result<bool>("Invalid transaction pointer");
   }
-<<<<<<< HEAD
-  if (!degradation_manager_.is_operation_allowed("banking", "process_transaction")) {
-    return common::Result<bool>("Transaction processing temporarily disabled due to degraded mode");
-=======
 
   // Check if operation is allowed in current degradation mode
   if (!degradation_manager_.is_operation_allowed("banking",
                                                  "process_transaction")) {
     return common::Result<bool>(
         "Transaction processing disabled due to degraded mode");
->>>>>>> 68d6db6a
-  }
+  }
+
+  // Define the transaction processing operation
   auto process_operation = [this, transaction]() -> common::Result<bool> {
     try {
-<<<<<<< HEAD
-      std::cout << "Processing transaction with fault tolerance..." << std::endl;
-      // In a real implementation, this would invoke the actual processing logic.
-      std::this_thread::sleep_for(std::chrono::milliseconds(1));
-=======
       // Validate transaction
       if (!transaction || !transaction->verify()) {
         return common::Result<bool>("Transaction validation failed");
@@ -1735,30 +1799,35 @@
         return common::Result<bool>("Transaction commitment failed");
       }
 
->>>>>>> 68d6db6a
       return common::Result<bool>(true);
     } catch (const std::exception &e) {
-      return common::Result<bool>("Transaction processing failed: " + std::string(e.what()));
+      return common::Result<bool>("Transaction processing failed: " +
+                                  std::string(e.what()));
     }
   };
+
+  // Execute with circuit breaker and retry logic
   return transaction_processor_breaker_.execute([&]() {
-    return common::FaultTolerance::retry_with_backoff(process_operation, transaction_retry_policy_);
+    return common::FaultTolerance::retry_with_backoff(
+        process_operation, transaction_retry_policy_);
   });
 }
 
-/**
- * @brief Saves the current state of the banking stage to a checkpoint.
- * @details Serializes key statistics (transaction counts, batch counts, etc.)
- * into a byte vector and saves it using the FileCheckpoint handler.
- * @return A Result indicating success or failure.
- */
 common::Result<bool> BankingStage::save_banking_state() {
   if (!state_checkpoint_) {
     return common::Result<bool>("State checkpoint not initialized");
   }
+
   try {
-    std::vector<uint8_t> state_data(32);
-    auto timestamp = std::chrono::duration_cast<std::chrono::seconds>(std::chrono::system_clock::now().time_since_epoch()).count();
+    // Create checkpoint data including current batch state and statistics
+    std::vector<uint8_t> state_data;
+
+    // Serialize current banking state (simplified)
+    auto timestamp = std::chrono::duration_cast<std::chrono::seconds>(
+                         std::chrono::system_clock::now().time_since_epoch())
+                         .count();
+
+    state_data.resize(32);
     auto transactions_count = total_transactions_processed_.load();
     auto batches_count = total_batches_processed_.load();
     auto failures_count = failed_transactions_.load();
@@ -1771,46 +1840,54 @@
     auto checkpoint_id = "banking_state_" + std::to_string(timestamp);
     return state_checkpoint_->save_data(checkpoint_id, state_data);
   } catch (const std::exception &e) {
-    return common::Result<bool>("Failed to save banking state: " + std::string(e.what()));
-  }
-}
-
-/**
- * @brief Restores the banking stage state from the latest available checkpoint.
- * @details Finds the most recent checkpoint, loads its data, and deserializes
- * it to restore the internal state and statistics of the banking stage.
- * @return A Result indicating success or failure.
- */
+    return common::Result<bool>("Failed to save banking state: " +
+                                std::string(e.what()));
+  }
+}
+
 common::Result<bool> BankingStage::restore_banking_state() {
   if (!state_checkpoint_) {
     return common::Result<bool>("State checkpoint not initialized");
   }
+
   try {
+    // List available checkpoints and restore from the latest
     auto checkpoints_result = state_checkpoint_->list_checkpoints();
     if (checkpoints_result.is_err()) {
-      return common::Result<bool>("Failed to list checkpoints: " + checkpoints_result.error());
-    }
+      return common::Result<bool>("Failed to list checkpoints: " +
+                                  checkpoints_result.error());
+    }
+
     auto checkpoints = checkpoints_result.value();
-    if (checkpoints.empty()) return common::Result<bool>(true);
-
+    if (checkpoints.empty()) {
+      return common::Result<bool>(true); // No checkpoints to restore from
+    }
+
+    // Find the latest banking state checkpoint
     std::string latest_checkpoint;
     for (const auto &checkpoint : checkpoints) {
       if (checkpoint.find("banking_state_") == 0) {
         latest_checkpoint = checkpoint;
-        break;
-      }
-    }
-    if (latest_checkpoint.empty()) return common::Result<bool>(true);
+        break; // Assuming checkpoints are sorted by timestamp (newest first)
+      }
+    }
+
+    if (latest_checkpoint.empty()) {
+      return common::Result<bool>(true); // No banking checkpoints found
+    }
 
     auto data_result = state_checkpoint_->load_data(latest_checkpoint);
     if (data_result.is_err()) {
-      return common::Result<bool>("Failed to load checkpoint data: " + data_result.error());
-    }
+      return common::Result<bool>("Failed to load checkpoint data: " +
+                                  data_result.error());
+    }
+
     auto state_data = data_result.value();
     if (state_data.size() < 32) {
       return common::Result<bool>("Invalid checkpoint data size");
     }
 
+    // Restore state (simplified)
     uint64_t timestamp, transactions, batches, failures;
     memcpy(&timestamp, state_data.data(), sizeof(timestamp));
     memcpy(&transactions, state_data.data() + 8, sizeof(uint64_t));
@@ -1821,10 +1898,14 @@
     total_batches_processed_.store(batches);
     failed_transactions_.store(failures);
 
-    std::cout << "Banking state restored from checkpoint: " << latest_checkpoint << " (transactions: " << transactions << ", batches: " << batches << ")" << std::endl;
+    std::cout << "Banking state restored from checkpoint: " << latest_checkpoint
+              << " (transactions: " << transactions << ", batches: " << batches
+              << ")" << std::endl;
+
     return common::Result<bool>(true);
   } catch (const std::exception &e) {
-    return common::Result<bool>("Failed to restore banking state: " + std::string(e.what()));
+    return common::Result<bool>("Failed to restore banking state: " +
+                                std::string(e.what()));
   }
 }
 
