/**
 * @file gossip.cpp
 * @brief Implements the gossip protocol and RPC server for network communication.
 *
 * This file provides the logic for the `GossipProtocol` class, which handles
 * peer-to-peer message broadcasting and peer management, and the `RpcServer`
 * class, which provides an external API endpoint.
 */
#include "network/gossip.h"
#include "security/secure_messaging.h"
#include <arpa/inet.h>
#include <chrono>
#include <cstring>
#include <errno.h>
#include <future>
#include <iostream>
#include <mutex>
#include <netinet/in.h>
#include <sys/socket.h>
#include <thread>
#include <unistd.h>
#include <unordered_map>

namespace slonana {
namespace network {

<<<<<<< HEAD
/**
 * @brief Private implementation (PIMPL) for the GossipProtocol class.
 * @details This class holds the internal state and logic for the gossip
 * protocol, such as peer connection information and message handlers.
 */
=======
// **GLOBAL MESSAGE QUEUE FOR LOCALNET TESTING**
// This enables message passing between validators running on the same machine
// In production, this would be replaced by actual network sockets
static std::mutex global_message_queue_mutex;
static std::vector<std::pair<std::string, network::NetworkMessage>> global_message_queue;
static std::unordered_map<std::string, GossipProtocol*> registered_protocols;

// GossipProtocol implementation
>>>>>>> 68d6db6a
class GossipProtocol::Impl {
public:
  explicit Impl(const common::ValidatorConfig &config) : config_(config) {
    setup_secure_messaging();
  }

  /**
   * @brief Holds connection state and statistics for a single peer.
   */
  struct ConnectionInfo {
    bool is_connected = false;
    bool is_active = false;
    int socket_fd = -1;
    uint64_t last_seen = 0;
    std::chrono::steady_clock::time_point last_contact = std::chrono::steady_clock::now();
    uint64_t bytes_sent = 0;
  };

  common::ValidatorConfig config_;
  bool running_ = false;
  std::vector<PublicKey> known_peers_;
  std::unordered_map<MessageType, MessageHandler> handlers_;
  std::mutex peers_mutex_;
  std::unordered_map<PublicKey, ConnectionInfo> peer_connections_;
  std::unique_ptr<slonana::security::SecureMessaging> secure_messaging_;
  std::thread receive_thread_;
  std::string node_id_;

private:
  /**
   * @brief Initializes the secure messaging layer if enabled in the configuration.
   * @return True on success, false on failure.
   */
  bool setup_secure_messaging() {
<<<<<<< HEAD
    if (!config_.enable_secure_messaging) return true;
    
    slonana::security::SecureMessagingConfig sec_config;
    // ... (configuration mapping) ...
    secure_messaging_ = std::make_unique<slonana::security::SecureMessaging>(sec_config);
    
=======
    if (!config_.enable_secure_messaging) {
      return true;
    }

    slonana::security::SecureMessagingConfig sec_config;
    sec_config.enable_tls = config_.enable_tls;
    sec_config.require_mutual_auth = config_.require_mutual_tls;
    sec_config.tls_cert_path = config_.tls_certificate_path;
    sec_config.tls_key_path = config_.tls_private_key_path;
    sec_config.ca_cert_path = config_.ca_certificate_path;
    sec_config.signing_key_path = config_.node_signing_key_path;
    sec_config.verification_keys_dir = config_.peer_keys_directory;
    sec_config.enable_message_encryption = config_.enable_message_encryption;
    sec_config.enable_replay_protection = config_.enable_replay_protection;
    sec_config.message_ttl_seconds = config_.message_ttl_seconds;

    secure_messaging_ =
        std::make_unique<slonana::security::SecureMessaging>(sec_config);

>>>>>>> 68d6db6a
    auto init_result = secure_messaging_->initialize();
    if (!init_result.is_ok()) {
      std::cerr << "Gossip secure messaging initialization failed: "
                << init_result.error() << std::endl;
      return false;
    }
<<<<<<< HEAD
=======

>>>>>>> 68d6db6a
    return true;
  }
};

/**
 * @brief Constructs a GossipProtocol instance.
 * @param config The validator configuration.
 */
GossipProtocol::GossipProtocol(const common::ValidatorConfig &config)
    : impl_(std::make_unique<Impl>(config)) {}

/**
 * @brief Destructor for GossipProtocol.
 */
GossipProtocol::~GossipProtocol() { stop(); }

/**
 * @brief Starts the gossip service.
 * @return A Result indicating success or failure.
 */
common::Result<bool> GossipProtocol::start() {
  if (impl_->running_) {
    return common::Result<bool>("Gossip protocol already running");
  }
  std::cout << "Starting gossip protocol on " << impl_->config_.gossip_bind_address << std::endl;
  impl_->running_ = true;
  
  // Generate node ID from bind address for localnet testing
  impl_->node_id_ = impl_->config_.gossip_bind_address;
  
  // Register this protocol instance globally
  {
    std::lock_guard<std::mutex> lock(global_message_queue_mutex);
    registered_protocols[impl_->node_id_] = this;
    std::cout << "Gossip: Registered node " << impl_->node_id_ << " for message reception (total nodes: " 
              << registered_protocols.size() << ")" << std::endl;
  }
  
  // Start message receive thread
  impl_->receive_thread_ = std::thread([this]() {
    while (impl_->running_) {
      try {
        // Process any pending messages for this node
        std::vector<NetworkMessage> messages_to_process;
        
        {
          std::lock_guard<std::mutex> lock(global_message_queue_mutex);
          
          // Extract messages for this node
          auto it = global_message_queue.begin();
          while (it != global_message_queue.end()) {
            if (it->first == impl_->node_id_) {
              messages_to_process.push_back(it->second);
              it = global_message_queue.erase(it);
            } else {
              ++it;
            }
          }
        }
        
        // Process messages outside the lock
        for (const auto& message : messages_to_process) {
          // Find and call the appropriate handler
          auto handler_it = impl_->handlers_.find(message.type);
          if (handler_it != impl_->handlers_.end()) {
            try {
              handler_it->second(message);
              std::cout << "Gossip: Node " << impl_->node_id_ << " processed message type " 
                       << static_cast<int>(message.type) << std::endl;
            } catch (const std::exception& e) {
              std::cerr << "Gossip: Handler error on node " << impl_->node_id_ << ": " 
                       << e.what() << std::endl;
            }
          }
        }
        
        // Sleep briefly to avoid busy waiting
        std::this_thread::sleep_for(std::chrono::milliseconds(10));
        
      } catch (const std::exception& e) {
        std::cerr << "Gossip receive thread error: " << e.what() << std::endl;
      }
    }
  });
  
  return common::Result<bool>(true);
}

/**
 * @brief Stops the gossip service.
 */
void GossipProtocol::stop() {
  if (impl_->running_) {
    std::cout << "Stopping gossip protocol" << std::endl;
    impl_->running_ = false;
    
    // Unregister from global registry
    {
      std::lock_guard<std::mutex> lock(global_message_queue_mutex);
      registered_protocols.erase(impl_->node_id_);
    }
    
    // Wait for receive thread to finish
    if (impl_->receive_thread_.joinable()) {
      impl_->receive_thread_.join();
    }
  }
}

/**
 * @brief Registers a handler for a specific message type.
 * @param type The message type to handle.
 * @param handler The function to be called when a message of that type is received.
 */
void GossipProtocol::register_handler(MessageType type, MessageHandler handler) {
  impl_->handlers_[type] = std::move(handler);
}

/**
 * @brief Broadcasts a network message to all known peers.
 * @details This method serializes the message and attempts to send it to every
 * peer in the `known_peers_` list asynchronously.
 * @param message The message to broadcast.
 * @return A Result indicating if the broadcast was sent to at least one peer.
 */
common::Result<bool>
GossipProtocol::broadcast_message(const NetworkMessage &message) {
  if (!impl_->running_) return common::Result<bool>("Gossip protocol not running");

<<<<<<< HEAD
  std::vector<std::future<bool>> send_results;
  size_t successful_sends = 0;
  std::lock_guard<std::mutex> lock(impl_->peers_mutex_);

  for (const auto &peer : impl_->known_peers_) {
    try {
      std::vector<uint8_t> serialized_message = serialize_network_message(message);
      send_results.push_back(std::async(std::launch::async, [this, peer, serialized_message]() {
        return send_message_to_peer_socket(peer, serialized_message);
      }));
    } catch (const std::exception &e) {
      std::cerr << "Failed to send message to peer: " << e.what() << std::endl;
    }
  }

  for (auto &future : send_results) {
    if (future.get()) successful_sends++;
  }
  std::cout << "Broadcast message to " << successful_sends << "/" << impl_->known_peers_.size() << " peers" << std::endl;
  return common::Result<bool>(successful_sends > 0);
=======
  // **LOCALNET TESTING MODE**: Deliver messages to all registered nodes via shared queue
  // This simulates network broadcast within a single machine for cluster testing
  // In production, this would use actual UDP/TCP sockets
  
  size_t successful_sends = 0;
  
  {
    std::lock_guard<std::mutex> lock(global_message_queue_mutex);
    
    // Broadcast to all registered nodes EXCEPT ourselves
    for (const auto& [node_id, protocol] : registered_protocols) {
      if (node_id != impl_->node_id_) {
        global_message_queue.push_back({node_id, message});
        successful_sends++;
      }
    }
  }

  std::cout << "Broadcast message of type " << static_cast<int>(message.type)
            << " from node " << impl_->node_id_ << " to " << successful_sends
            << " peer node(s) (total registered: " << registered_protocols.size() << ")" << std::endl;
  
  // Debug: Show all registered nodes
  if (successful_sends == 0 && registered_protocols.size() > 1) {
    std::cout << "  WARNING: No peers to broadcast to, but " << registered_protocols.size() 
              << " nodes registered. Registered nodes:" << std::endl;
    for (const auto& [node_id, protocol] : registered_protocols) {
      std::cout << "    - " << node_id << (node_id == impl_->node_id_ ? " (self)" : "") << std::endl;
    }
  }

  return common::Result<bool>(successful_sends >= 0);  // Allow broadcast even with 0 peers
>>>>>>> 68d6db6a
}

/**
 * @brief Sends a network message to a specific peer.
 * @param peer_id The public key of the target peer.
 * @param message The message to send.
 * @return A Result indicating success or failure.
 */
common::Result<bool>
GossipProtocol::send_to_peer(const PublicKey &peer_id, const NetworkMessage &message) {
  if (!impl_->running_) return common::Result<bool>("Gossip protocol not running");
  try {
    std::vector<uint8_t> serialized_message = serialize_network_message(message);
    if (send_message_to_peer_socket(peer_id, serialized_message)) {
      return common::Result<bool>(true);
    } else {
      return common::Result<bool>("Message send failed");
    }
  } catch (const std::exception &e) {
    return common::Result<bool>("Send failed: " + std::string(e.what()));
  }
}

/**
 * @brief Gets a list of all known peers in the cluster.
 * @return A vector of public keys representing the known peers.
 */
std::vector<PublicKey> GossipProtocol::get_known_peers() const {
  return impl_->known_peers_;
}

/**
 * @brief Checks if a specific peer is currently considered connected.
 * @param peer_id The public key of the peer to check.
 * @return True if the peer is known and has been active recently, false otherwise.
 */
bool GossipProtocol::is_peer_connected(const PublicKey &peer_id) const {
  std::lock_guard<std::mutex> lock(impl_->peers_mutex_);
  if (std::find(impl_->known_peers_.begin(), impl_->known_peers_.end(), peer_id) == impl_->known_peers_.end()) {
    return false;
  }
  if (auto it = impl_->peer_connections_.find(peer_id); it != impl_->peer_connections_.end()) {
    auto time_since_contact = std::chrono::duration_cast<std::chrono::seconds>(
        std::chrono::steady_clock::now() - it->second.last_contact);
    return time_since_contact.count() < 30 && it->second.is_active;
  }
  return false;
}

/**
 * @brief Serializes a NetworkMessage into a byte vector for transmission.
 * @param message The message to serialize.
 * @return A byte vector containing the serialized message data.
 */
std::vector<uint8_t>
GossipProtocol::serialize_network_message(const NetworkMessage &message) {
  std::vector<uint8_t> serialized;
  // ... (serialization logic) ...
  return serialized;
}

/**
 * @brief Sends a serialized message to a specific peer over a socket.
 * @details This is a helper method that handles the low-level socket
 * communication, including connection management and sending data.
 * @param peer_id The public key of the target peer.
 * @param serialized_message The byte vector containing the message to send.
 * @return True if the message was sent successfully, false otherwise.
 */
bool GossipProtocol::send_message_to_peer_socket(
    const PublicKey &peer_id, const std::vector<uint8_t> &serialized_message) {
  // ... (socket communication logic) ...
  return true;
}

/**
 * @brief Private implementation (PIMPL) for the RpcServer class.
 */
class RpcServer::Impl {
public:
  explicit Impl(const common::ValidatorConfig &config) : config_(config) {}

  common::ValidatorConfig config_;
  bool running_ = false;
  std::unordered_map<std::string, RpcHandler> methods_;
};

/**
 * @brief Constructs an RpcServer instance.
 * @param config The validator configuration.
 */
RpcServer::RpcServer(const common::ValidatorConfig &config)
    : impl_(std::make_unique<Impl>(config)) {}

/**
 * @brief Destructor for RpcServer.
 */
RpcServer::~RpcServer() { stop(); }

/**
 * @brief Starts the RPC server.
 * @return A Result indicating success or failure.
 */
common::Result<bool> RpcServer::start() {
  if (impl_->running_) {
    return common::Result<bool>("RPC server already running");
  }
  std::cout << "Starting RPC server on " << impl_->config_.rpc_bind_address << std::endl;
  impl_->running_ = true;
  return common::Result<bool>(true);
}

/**
 * @brief Stops the RPC server.
 */
void RpcServer::stop() {
  if (impl_->running_) {
    std::cout << "Stopping RPC server" << std::endl;
    impl_->running_ = false;
  }
}

/**
 * @brief Registers a handler for a specific JSON-RPC method.
 * @param method The name of the RPC method.
 * @param handler The function to be called to handle the method.
 */
void RpcServer::register_method(const std::string &method, RpcHandler handler) {
  impl_->methods_[method] = std::move(handler);
  std::cout << "Registered RPC method: " << method << std::endl;
}

} // namespace network
} // namespace slonana<|MERGE_RESOLUTION|>--- conflicted
+++ resolved
@@ -1,11 +1,3 @@
-/**
- * @file gossip.cpp
- * @brief Implements the gossip protocol and RPC server for network communication.
- *
- * This file provides the logic for the `GossipProtocol` class, which handles
- * peer-to-peer message broadcasting and peer management, and the `RpcServer`
- * class, which provides an external API endpoint.
- */
 #include "network/gossip.h"
 #include "security/secure_messaging.h"
 #include <arpa/inet.h>
@@ -24,13 +16,6 @@
 namespace slonana {
 namespace network {
 
-<<<<<<< HEAD
-/**
- * @brief Private implementation (PIMPL) for the GossipProtocol class.
- * @details This class holds the internal state and logic for the gossip
- * protocol, such as peer connection information and message handlers.
- */
-=======
 // **GLOBAL MESSAGE QUEUE FOR LOCALNET TESTING**
 // This enables message passing between validators running on the same machine
 // In production, this would be replaced by actual network sockets
@@ -39,22 +24,19 @@
 static std::unordered_map<std::string, GossipProtocol*> registered_protocols;
 
 // GossipProtocol implementation
->>>>>>> 68d6db6a
 class GossipProtocol::Impl {
 public:
   explicit Impl(const common::ValidatorConfig &config) : config_(config) {
     setup_secure_messaging();
   }
 
-  /**
-   * @brief Holds connection state and statistics for a single peer.
-   */
   struct ConnectionInfo {
     bool is_connected = false;
     bool is_active = false;
     int socket_fd = -1;
     uint64_t last_seen = 0;
-    std::chrono::steady_clock::time_point last_contact = std::chrono::steady_clock::now();
+    std::chrono::steady_clock::time_point last_contact =
+        std::chrono::steady_clock::now();
     uint64_t bytes_sent = 0;
   };
 
@@ -69,19 +51,7 @@
   std::string node_id_;
 
 private:
-  /**
-   * @brief Initializes the secure messaging layer if enabled in the configuration.
-   * @return True on success, false on failure.
-   */
   bool setup_secure_messaging() {
-<<<<<<< HEAD
-    if (!config_.enable_secure_messaging) return true;
-    
-    slonana::security::SecureMessagingConfig sec_config;
-    // ... (configuration mapping) ...
-    secure_messaging_ = std::make_unique<slonana::security::SecureMessaging>(sec_config);
-    
-=======
     if (!config_.enable_secure_messaging) {
       return true;
     }
@@ -101,42 +71,29 @@
     secure_messaging_ =
         std::make_unique<slonana::security::SecureMessaging>(sec_config);
 
->>>>>>> 68d6db6a
     auto init_result = secure_messaging_->initialize();
     if (!init_result.is_ok()) {
       std::cerr << "Gossip secure messaging initialization failed: "
                 << init_result.error() << std::endl;
       return false;
     }
-<<<<<<< HEAD
-=======
-
->>>>>>> 68d6db6a
+
     return true;
   }
 };
 
-/**
- * @brief Constructs a GossipProtocol instance.
- * @param config The validator configuration.
- */
 GossipProtocol::GossipProtocol(const common::ValidatorConfig &config)
     : impl_(std::make_unique<Impl>(config)) {}
 
-/**
- * @brief Destructor for GossipProtocol.
- */
 GossipProtocol::~GossipProtocol() { stop(); }
 
-/**
- * @brief Starts the gossip service.
- * @return A Result indicating success or failure.
- */
 common::Result<bool> GossipProtocol::start() {
   if (impl_->running_) {
-    return common::Result<bool>("Gossip protocol already running");
-  }
-  std::cout << "Starting gossip protocol on " << impl_->config_.gossip_bind_address << std::endl;
+    return common::Result<bool>(std::string("Gossip protocol already running"));
+  }
+
+  std::cout << "Starting gossip protocol on "
+            << impl_->config_.gossip_bind_address << std::endl;
   impl_->running_ = true;
   
   // Generate node ID from bind address for localnet testing
@@ -200,9 +157,6 @@
   return common::Result<bool>(true);
 }
 
-/**
- * @brief Stops the gossip service.
- */
 void GossipProtocol::stop() {
   if (impl_->running_) {
     std::cout << "Stopping gossip protocol" << std::endl;
@@ -221,48 +175,17 @@
   }
 }
 
-/**
- * @brief Registers a handler for a specific message type.
- * @param type The message type to handle.
- * @param handler The function to be called when a message of that type is received.
- */
-void GossipProtocol::register_handler(MessageType type, MessageHandler handler) {
+void GossipProtocol::register_handler(MessageType type,
+                                      MessageHandler handler) {
   impl_->handlers_[type] = std::move(handler);
 }
 
-/**
- * @brief Broadcasts a network message to all known peers.
- * @details This method serializes the message and attempts to send it to every
- * peer in the `known_peers_` list asynchronously.
- * @param message The message to broadcast.
- * @return A Result indicating if the broadcast was sent to at least one peer.
- */
 common::Result<bool>
 GossipProtocol::broadcast_message(const NetworkMessage &message) {
-  if (!impl_->running_) return common::Result<bool>("Gossip protocol not running");
-
-<<<<<<< HEAD
-  std::vector<std::future<bool>> send_results;
-  size_t successful_sends = 0;
-  std::lock_guard<std::mutex> lock(impl_->peers_mutex_);
-
-  for (const auto &peer : impl_->known_peers_) {
-    try {
-      std::vector<uint8_t> serialized_message = serialize_network_message(message);
-      send_results.push_back(std::async(std::launch::async, [this, peer, serialized_message]() {
-        return send_message_to_peer_socket(peer, serialized_message);
-      }));
-    } catch (const std::exception &e) {
-      std::cerr << "Failed to send message to peer: " << e.what() << std::endl;
-    }
-  }
-
-  for (auto &future : send_results) {
-    if (future.get()) successful_sends++;
-  }
-  std::cout << "Broadcast message to " << successful_sends << "/" << impl_->known_peers_.size() << " peers" << std::endl;
-  return common::Result<bool>(successful_sends > 0);
-=======
+  if (!impl_->running_) {
+    return common::Result<bool>(std::string("Gossip protocol not running"));
+  }
+
   // **LOCALNET TESTING MODE**: Deliver messages to all registered nodes via shared queue
   // This simulates network broadcast within a single machine for cluster testing
   // In production, this would use actual UDP/TCP sockets
@@ -295,85 +218,213 @@
   }
 
   return common::Result<bool>(successful_sends >= 0);  // Allow broadcast even with 0 peers
->>>>>>> 68d6db6a
-}
-
-/**
- * @brief Sends a network message to a specific peer.
- * @param peer_id The public key of the target peer.
- * @param message The message to send.
- * @return A Result indicating success or failure.
- */
+}
+
 common::Result<bool>
-GossipProtocol::send_to_peer(const PublicKey &peer_id, const NetworkMessage &message) {
-  if (!impl_->running_) return common::Result<bool>("Gossip protocol not running");
+GossipProtocol::send_to_peer(const PublicKey &peer_id,
+                             const NetworkMessage &message) {
+  if (!impl_->running_) {
+    return common::Result<bool>(std::string("Gossip protocol not running"));
+  }
+
+  // Production implementation: Send to specific peer using socket communication
   try {
-    std::vector<uint8_t> serialized_message = serialize_network_message(message);
-    if (send_message_to_peer_socket(peer_id, serialized_message)) {
+    // Serialize message for network transmission
+    std::vector<uint8_t> serialized_message =
+        serialize_network_message(message);
+
+    // Send to specific peer
+    bool success = send_message_to_peer_socket(peer_id, serialized_message);
+
+    if (success) {
+      std::cout << "Successfully sent message to peer (ID size: "
+                << peer_id.size() << " bytes)" << std::endl;
       return common::Result<bool>(true);
     } else {
+      std::cerr << "Failed to send message to peer" << std::endl;
       return common::Result<bool>("Message send failed");
     }
+
   } catch (const std::exception &e) {
+    std::cerr << "Exception during peer message send: " << e.what()
+              << std::endl;
     return common::Result<bool>("Send failed: " + std::string(e.what()));
   }
 }
 
-/**
- * @brief Gets a list of all known peers in the cluster.
- * @return A vector of public keys representing the known peers.
- */
 std::vector<PublicKey> GossipProtocol::get_known_peers() const {
   return impl_->known_peers_;
 }
 
-/**
- * @brief Checks if a specific peer is currently considered connected.
- * @param peer_id The public key of the peer to check.
- * @return True if the peer is known and has been active recently, false otherwise.
- */
 bool GossipProtocol::is_peer_connected(const PublicKey &peer_id) const {
+  // Production implementation: Check actual connection status
   std::lock_guard<std::mutex> lock(impl_->peers_mutex_);
-  if (std::find(impl_->known_peers_.begin(), impl_->known_peers_.end(), peer_id) == impl_->known_peers_.end()) {
-    return false;
-  }
-  if (auto it = impl_->peer_connections_.find(peer_id); it != impl_->peer_connections_.end()) {
+
+  // Check if peer exists in our known peers list
+  auto peer_it = std::find(impl_->known_peers_.begin(),
+                           impl_->known_peers_.end(), peer_id);
+  if (peer_it == impl_->known_peers_.end()) {
+    return false; // Peer not known
+  }
+
+  // Check connection state (simulated - in real implementation would check
+  // socket state)
+  auto connection_it = impl_->peer_connections_.find(peer_id);
+  if (connection_it != impl_->peer_connections_.end()) {
+    const auto &connection_info = connection_it->second;
+
+    // Check if connection is recent (within last 30 seconds)
+    auto now = std::chrono::steady_clock::now();
     auto time_since_contact = std::chrono::duration_cast<std::chrono::seconds>(
-        std::chrono::steady_clock::now() - it->second.last_contact);
-    return time_since_contact.count() < 30 && it->second.is_active;
-  }
+        now - connection_info.last_contact);
+
+    return time_since_contact.count() < 30 && connection_info.is_active;
+  }
+
   return false;
 }
 
-/**
- * @brief Serializes a NetworkMessage into a byte vector for transmission.
- * @param message The message to serialize.
- * @return A byte vector containing the serialized message data.
- */
+// Helper methods for GossipProtocol
 std::vector<uint8_t>
 GossipProtocol::serialize_network_message(const NetworkMessage &message) {
   std::vector<uint8_t> serialized;
-  // ... (serialization logic) ...
+
+  // Serialize message type (4 bytes)
+  uint32_t type = static_cast<uint32_t>(message.type);
+  for (int i = 0; i < 4; ++i) {
+    serialized.push_back((type >> (i * 8)) & 0xFF);
+  }
+
+  // Serialize sender (public key size + data)
+  uint32_t sender_size = message.sender.size();
+  for (int i = 0; i < 4; ++i) {
+    serialized.push_back((sender_size >> (i * 8)) & 0xFF);
+  }
+  serialized.insert(serialized.end(), message.sender.begin(),
+                    message.sender.end());
+
+  // Serialize timestamp (8 bytes)
+  for (int i = 0; i < 8; ++i) {
+    serialized.push_back((message.timestamp >> (i * 8)) & 0xFF);
+  }
+
+  // Serialize payload size and data
+  uint32_t payload_size = message.payload.size();
+  for (int i = 0; i < 4; ++i) {
+    serialized.push_back((payload_size >> (i * 8)) & 0xFF);
+  }
+  serialized.insert(serialized.end(), message.payload.begin(),
+                    message.payload.end());
+
   return serialized;
 }
 
-/**
- * @brief Sends a serialized message to a specific peer over a socket.
- * @details This is a helper method that handles the low-level socket
- * communication, including connection management and sending data.
- * @param peer_id The public key of the target peer.
- * @param serialized_message The byte vector containing the message to send.
- * @return True if the message was sent successfully, false otherwise.
- */
 bool GossipProtocol::send_message_to_peer_socket(
     const PublicKey &peer_id, const std::vector<uint8_t> &serialized_message) {
-  // ... (socket communication logic) ...
-  return true;
-}
-
-/**
- * @brief Private implementation (PIMPL) for the RpcServer class.
- */
+  // Production implementation: Send message over TCP socket
+  try {
+    std::lock_guard<std::mutex> lock(impl_->peers_mutex_);
+
+    auto &connection_info = impl_->peer_connections_[peer_id];
+
+    // Create socket if not exists or connection lost
+    if (connection_info.socket_fd < 0 || !connection_info.is_connected) {
+      // Create TCP socket
+      connection_info.socket_fd = socket(AF_INET, SOCK_STREAM, 0);
+      if (connection_info.socket_fd < 0) {
+        std::cerr << "Failed to create socket" << std::endl;
+        return false;
+      }
+
+      // Set socket options for non-blocking and reuse
+      int opt = 1;
+      setsockopt(connection_info.socket_fd, SOL_SOCKET, SO_REUSEADDR, &opt,
+                 sizeof(opt));
+
+      // Set timeout for send operations
+      struct timeval timeout;
+      timeout.tv_sec = 5; // 5 second timeout
+      timeout.tv_usec = 0;
+      setsockopt(connection_info.socket_fd, SOL_SOCKET, SO_SNDTIMEO, &timeout,
+                 sizeof(timeout));
+
+      // For production, would resolve peer_id to actual IP/port from DHT or
+      // peer database For now, use localhost with port derived from peer_id
+      // hash
+      struct sockaddr_in server_addr;
+      memset(&server_addr, 0, sizeof(server_addr));
+      server_addr.sin_family = AF_INET;
+      server_addr.sin_addr.s_addr = inet_addr("127.0.0.1");
+
+      // Derive port from peer_id hash (8899-8999 range for testing)
+      uint32_t peer_hash = 0;
+      for (size_t i = 0; i < std::min(peer_id.size(), size_t(4)); ++i) {
+        peer_hash = (peer_hash << 8) | peer_id[i];
+      }
+      server_addr.sin_port = htons(8899 + (peer_hash % 100));
+
+      // Attempt connection (non-blocking)
+      int result =
+          connect(connection_info.socket_fd, (struct sockaddr *)&server_addr,
+                  sizeof(server_addr));
+      if (result < 0 && errno != EINPROGRESS) {
+        close(connection_info.socket_fd);
+        connection_info.socket_fd = -1;
+        return false;
+      }
+
+      connection_info.is_connected = true;
+    }
+
+    // Send message length first (4 bytes)
+    uint32_t message_length = htonl(serialized_message.size());
+    ssize_t sent = send(connection_info.socket_fd, &message_length,
+                        sizeof(message_length), MSG_NOSIGNAL);
+    if (sent != sizeof(message_length)) {
+      connection_info.is_connected = false;
+      close(connection_info.socket_fd);
+      connection_info.socket_fd = -1;
+      return false;
+    }
+
+    // Send actual message data
+    size_t total_sent = 0;
+    while (total_sent < serialized_message.size()) {
+      sent = send(connection_info.socket_fd,
+                  serialized_message.data() + total_sent,
+                  serialized_message.size() - total_sent, MSG_NOSIGNAL);
+
+      if (sent <= 0) {
+        if (errno == EAGAIN || errno == EWOULDBLOCK) {
+          // Would block, try again after short delay
+          std::this_thread::sleep_for(std::chrono::milliseconds(1));
+          continue;
+        } else {
+          // Connection error
+          connection_info.is_connected = false;
+          close(connection_info.socket_fd);
+          connection_info.socket_fd = -1;
+          return false;
+        }
+      }
+
+      total_sent += sent;
+    }
+
+    // Update connection tracking
+    connection_info.last_contact = std::chrono::steady_clock::now();
+    connection_info.is_active = true;
+    connection_info.bytes_sent += serialized_message.size();
+
+    return true; // Success
+
+  } catch (const std::exception &e) {
+    std::cerr << "Socket send failed: " << e.what() << std::endl;
+    return false;
+  }
+}
+
+// RpcServer implementation
 class RpcServer::Impl {
 public:
   explicit Impl(const common::ValidatorConfig &config) : config_(config) {}
@@ -383,34 +434,22 @@
   std::unordered_map<std::string, RpcHandler> methods_;
 };
 
-/**
- * @brief Constructs an RpcServer instance.
- * @param config The validator configuration.
- */
 RpcServer::RpcServer(const common::ValidatorConfig &config)
     : impl_(std::make_unique<Impl>(config)) {}
 
-/**
- * @brief Destructor for RpcServer.
- */
 RpcServer::~RpcServer() { stop(); }
 
-/**
- * @brief Starts the RPC server.
- * @return A Result indicating success or failure.
- */
 common::Result<bool> RpcServer::start() {
   if (impl_->running_) {
-    return common::Result<bool>("RPC server already running");
-  }
-  std::cout << "Starting RPC server on " << impl_->config_.rpc_bind_address << std::endl;
+    return common::Result<bool>(std::string("RPC server already running"));
+  }
+
+  std::cout << "Starting RPC server on " << impl_->config_.rpc_bind_address
+            << std::endl;
   impl_->running_ = true;
   return common::Result<bool>(true);
 }
 
-/**
- * @brief Stops the RPC server.
- */
 void RpcServer::stop() {
   if (impl_->running_) {
     std::cout << "Stopping RPC server" << std::endl;
@@ -418,11 +457,6 @@
   }
 }
 
-/**
- * @brief Registers a handler for a specific JSON-RPC method.
- * @param method The name of the RPC method.
- * @param handler The function to be called to handle the method.
- */
 void RpcServer::register_method(const std::string &method, RpcHandler handler) {
   impl_->methods_[method] = std::move(handler);
   std::cout << "Registered RPC method: " << method << std::endl;
