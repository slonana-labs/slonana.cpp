--- conflicted
+++ resolved
@@ -1,35 +1,3 @@
-<<<<<<< HEAD
-/**
- * @brief Serializes a NetworkMessage into a byte vector for transmission.
- * @param message The message to serialize.
- * @return A byte vector containing the serialized message data.
- */
-std::vector<uint8_t>
-GossipProtocol::serialize_network_message(const NetworkMessage &message) {
-  std::vector<uint8_t> serialized;
-  // ... (serialization implementation) ...
-  return serialized;
-}
-
-/**
- * @brief Sends a serialized message to a specific peer over a socket.
- * @details This is a helper method that handles the low-level socket
- * communication, including connection management and sending data.
- * @param peer_id The public key of the target peer.
- * @param serialized_message The byte vector containing the message to send.
- * @return True if the message was sent successfully, false otherwise.
- */
-bool GossipProtocol::send_message_to_peer_socket(
-    const PublicKey &peer_id, const std::vector<uint8_t> &serialized_message) {
-  // ... (socket communication logic with connection handling) ...
-  return true;
-}
-
-/**
- * @brief Private implementation (PIMPL) for the RpcServer class.
- */
-class RpcServer::Impl {
-=======
 #include "network/rpc_server.h"
 #include "common/fault_tolerance.h"
 #include "ledger/manager.h"
@@ -184,58 +152,315 @@
 }
 
 class SolanaRpcServer::Impl {
->>>>>>> 68d6db6a
 public:
-  explicit Impl(const common::ValidatorConfig &config) : config_(config) {}
-  common::ValidatorConfig config_;
-  bool running_ = false;
-  std::unordered_map<std::string, RpcHandler> methods_;
+  explicit Impl(const ValidatorConfig &config)
+      : config_(config), running_(false), server_socket_(-1) {}
+
+  ValidatorConfig config_;
+  std::atomic<bool> running_;
+  std::thread server_thread_;
+  int server_socket_;
+
+  void run_http_server(SolanaRpcServer *rpc_server) {
+    server_socket_ = socket(AF_INET, SOCK_STREAM, 0);
+    if (server_socket_ < 0) {
+      std::cerr << "Failed to create socket: " << strerror(errno) << std::endl;
+      return;
+    }
+
+    // Allow socket reuse
+    int opt = 1;
+    if (setsockopt(server_socket_, SOL_SOCKET, SO_REUSEADDR, &opt,
+                   sizeof(opt)) < 0) {
+      std::cerr << "Failed to set socket options: " << strerror(errno)
+                << std::endl;
+      close(server_socket_);
+      return;
+    }
+
+    struct sockaddr_in address;
+    address.sin_family = AF_INET;
+
+    // Parse IP address and port from rpc_bind_address (format:
+    // "127.0.0.1:8899")
+    std::string bind_addr = config_.rpc_bind_address;
+    size_t colon_pos = bind_addr.find(':');
+
+    std::string ip_address = "127.0.0.1"; // default to localhost
+    int port = 8899;                      // default port
+
+    if (colon_pos != std::string::npos) {
+      ip_address = bind_addr.substr(0, colon_pos);
+      try {
+        port = std::stoi(bind_addr.substr(colon_pos + 1));
+      } catch (...) {
+        port = 8899;
+      }
+    }
+
+    // Convert IP address string to binary format
+    if (inet_pton(AF_INET, ip_address.c_str(), &address.sin_addr) <= 0) {
+      std::cerr << "Invalid IP address: " << ip_address
+                << ", falling back to 127.0.0.1" << std::endl;
+      inet_pton(AF_INET, "127.0.0.1", &address.sin_addr);
+    }
+
+    address.sin_port = htons(port);
+
+    if (bind(server_socket_, (struct sockaddr *)&address, sizeof(address)) <
+        0) {
+      std::cerr << "Failed to bind to port " << port << ": " << strerror(errno)
+                << std::endl;
+      if (errno == EADDRINUSE) {
+        std::cerr << "Port " << port
+                  << " is already in use. Please ensure no other service is "
+                     "using this port."
+                  << std::endl;
+      } else if (errno == EACCES) {
+        std::cerr
+            << "Permission denied binding to port " << port
+            << ". Try using a port > 1024 or run with elevated privileges."
+            << std::endl;
+      }
+      close(server_socket_);
+      server_socket_ = -1;
+      return;
+    }
+
+    if (listen(server_socket_, 10) < 0) {
+      std::cerr << "Failed to listen on socket: " << strerror(errno)
+                << std::endl;
+      close(server_socket_);
+      return;
+    }
+
+    std::cout << "HTTP RPC server listening on port " << port << std::endl;
+
+    // Accept connections - Use poll instead of select to avoid FD_SETSIZE
+    // limitation
+    while (running_.load()) {
+      // Use poll() instead of select() to avoid FD_SETSIZE limitations
+      struct pollfd poll_fd;
+      poll_fd.fd = server_socket_;
+      poll_fd.events = POLLIN;
+      poll_fd.revents = 0;
+
+      int poll_result = poll(&poll_fd, 1, 1000); // 1 second timeout
+
+      if (poll_result < 0 && errno != EINTR) {
+        std::cerr << "Poll error: " << strerror(errno) << std::endl;
+        break;
+      }
+
+      if (poll_result > 0 && (poll_fd.revents & POLLIN)) {
+        struct sockaddr_in client_addr;
+        socklen_t client_len = sizeof(client_addr);
+        int client_socket = accept(
+            server_socket_, (struct sockaddr *)&client_addr, &client_len);
+
+        if (client_socket >= 0) {
+          // Handle request in separate thread for concurrent connections
+          std::thread([this, rpc_server, client_socket]() {
+            handle_client_request(rpc_server, client_socket);
+          }).detach();
+        }
+      }
+    }
+
+    close(server_socket_);
+    server_socket_ = -1;
+  }
+
+  void handle_client_request(SolanaRpcServer *rpc_server, int client_socket) {
+    try {
+      std::cout << "RPC: Handling new client request (socket: " << client_socket
+                << ")" << std::endl;
+
+      const size_t buffer_size = 4096;
+      char buffer[buffer_size];
+
+      // Read HTTP request with timeout and error handling
+      ssize_t bytes_received = recv(client_socket, buffer, buffer_size - 1, 0);
+      if (bytes_received <= 0) {
+        std::cout << "RPC: No data received or connection closed (bytes: "
+                  << bytes_received << ")" << std::endl;
+        close(client_socket);
+        return;
+      }
+
+      buffer[bytes_received] = '\0';
+      std::string request(buffer);
+
+      std::cout << "RPC: Received " << bytes_received << " bytes from client"
+                << std::endl;
+
+      // Parse HTTP request to extract JSON body with error handling
+      std::string json_body;
+      try {
+        json_body = extract_json_body_from_http(request);
+        std::cout << "RPC: Extracted JSON body: "
+                  << json_body.substr(0, std::min(200UL, json_body.length()))
+                  << "..." << std::endl;
+      } catch (const std::exception &parse_error) {
+        std::cout << "RPC: HTTP parsing error: " << parse_error.what()
+                  << std::endl;
+        send_error_response(client_socket, "HTTP parsing failed");
+        close(client_socket);
+        return;
+      }
+
+      if (json_body.empty()) {
+        std::cout << "RPC: Empty JSON body received" << std::endl;
+        send_error_response(client_socket, "Empty request body");
+        close(client_socket);
+        return;
+      }
+
+      // Handle JSON-RPC request with comprehensive error handling
+      std::string json_response;
+      try {
+        std::cout << "RPC: Processing JSON-RPC request..." << std::endl;
+        json_response = rpc_server->handle_request(json_body);
+        std::cout << "RPC: Generated response: "
+                  << json_response.substr(
+                         0, std::min(200UL, json_response.length()))
+                  << "..." << std::endl;
+      } catch (const std::exception &handle_error) {
+        std::cout << "RPC: Request handling error: " << handle_error.what()
+                  << std::endl;
+        json_response =
+            R"({"jsonrpc":"2.0","error":{"code":-32603,"message":"Internal error during request processing"},"id":null})";
+      } catch (...) {
+        std::cout << "RPC: Unknown error during request handling" << std::endl;
+        json_response =
+            R"({"jsonrpc":"2.0","error":{"code":-32603,"message":"Unknown internal error"},"id":null})";
+      }
+
+      // Send HTTP response with error handling
+      try {
+        std::string http_response = build_http_response(json_response);
+        ssize_t bytes_sent = send(client_socket, http_response.c_str(),
+                                  http_response.length(), MSG_NOSIGNAL);
+
+        if (bytes_sent < 0) {
+          std::cout << "RPC: Failed to send response: " << strerror(errno)
+                    << std::endl;
+        } else if (static_cast<size_t>(bytes_sent) != http_response.length()) {
+          std::cout << "RPC: Partial response sent: " << bytes_sent << "/"
+                    << http_response.length() << " bytes" << std::endl;
+        } else {
+          std::cout << "RPC: Response sent successfully (" << bytes_sent
+                    << " bytes)" << std::endl;
+        }
+      } catch (const std::exception &send_error) {
+        std::cout << "RPC: Error sending response: " << send_error.what()
+                  << std::endl;
+      }
+
+    } catch (const std::bad_alloc &mem_error) {
+      std::cout << "RPC: Memory allocation error in request handler: "
+                << mem_error.what() << std::endl;
+      try {
+        send_error_response(client_socket, "Server memory error");
+      } catch (...) {
+        std::cout << "RPC: Failed to send memory error response" << std::endl;
+      }
+    } catch (const std::exception &critical_error) {
+      std::cout << "RPC: Critical error in request handler: "
+                << critical_error.what() << std::endl;
+      std::cout << "RPC: Exception type: " << typeid(critical_error).name()
+                << std::endl;
+      try {
+        send_error_response(client_socket, "Server internal error");
+      } catch (...) {
+        std::cout << "RPC: Failed to send critical error response" << std::endl;
+      }
+    } catch (...) {
+      std::cout << "RPC: Unknown critical error in request handler"
+                << std::endl;
+      try {
+        send_error_response(client_socket, "Server unknown error");
+      } catch (...) {
+        std::cout << "RPC: Failed to send unknown error response" << std::endl;
+      }
+    }
+
+    // Always close the client socket
+    try {
+      close(client_socket);
+      std::cout << "RPC: Client socket closed successfully" << std::endl;
+    } catch (...) {
+      std::cout << "RPC: Error closing client socket" << std::endl;
+    }
+  }
+
+  std::string build_http_response(const std::string &json_response) {
+    std::ostringstream response_stream;
+    response_stream << "HTTP/1.1 200 OK\r\n";
+    response_stream << "Content-Type: application/json\r\n";
+    response_stream << "Content-Length: " << json_response.length() << "\r\n";
+    response_stream << "Access-Control-Allow-Origin: *\r\n";
+    response_stream << "Access-Control-Allow-Methods: POST, GET, OPTIONS\r\n";
+    response_stream << "Access-Control-Allow-Headers: Content-Type\r\n";
+    response_stream << "Connection: close\r\n";
+    response_stream << "\r\n";
+    response_stream << json_response;
+
+    return response_stream.str();
+  }
+
+  void send_error_response(int client_socket,
+                           const std::string &error_message) {
+    std::string json_error =
+        R"({"jsonrpc":"2.0","error":{"code":-32603,"message":")" +
+        error_message + R"("},"id":null})";
+    std::string http_response = build_http_response(json_error);
+    send(client_socket, http_response.c_str(), http_response.length(),
+         MSG_NOSIGNAL);
+  }
+
+  std::string extract_json_body_from_http(const std::string &http_request) {
+    // Find the end of headers (double CRLF)
+    size_t header_end = http_request.find("\r\n\r\n");
+    if (header_end == std::string::npos) {
+      return "";
+    }
+
+    // Extract body after headers
+    std::string body = http_request.substr(header_end + 4);
+
+    // For JSON-RPC, the body should be JSON
+    return body;
+  }
 };
 
-/**
- * @brief Constructs an RpcServer instance.
- * @param config The validator configuration.
- */
-RpcServer::RpcServer(const common::ValidatorConfig &config)
-    : impl_(std::make_unique<Impl>(config)) {}
-
-/**
- * @brief Destructor for RpcServer.
- */
-RpcServer::~RpcServer() { stop(); }
-
-/**
- * @brief Starts the RPC server.
- * @return A Result indicating success or failure.
- */
-common::Result<bool> RpcServer::start() {
-  if (impl_->running_) {
-    return common::Result<bool>("RPC server already running");
-  }
-  std::cout << "Starting RPC server on " << impl_->config_.rpc_bind_address << std::endl;
-  impl_->running_ = true;
-  return common::Result<bool>(true);
-}
-
-/**
- * @brief Stops the RPC server.
- */
-void RpcServer::stop() {
-  if (impl_->running_) {
-    std::cout << "Stopping RPC server" << std::endl;
-    impl_->running_ = false;
-  }
-}
-
-/**
- * @brief Registers a handler for a specific JSON-RPC method.
- * @param method The name of the RPC method.
- * @param handler The function to be called to handle the method.
- */
-void RpcServer::register_method(const std::string &method, RpcHandler handler) {
-  impl_->methods_[method] = std::move(handler);
-  std::cout << "Registered RPC method: " << method << std::endl;
-}
+SolanaRpcServer::SolanaRpcServer(const ValidatorConfig &config)
+    : impl_(std::make_unique<Impl>(config)), config_(config),
+      external_service_breaker_(
+          CircuitBreakerConfig{5, std::chrono::milliseconds(10000), 2}),
+      rpc_retry_policy_(FaultTolerance::create_rpc_retry_policy()) {
+
+  // Initialize WebSocket server
+  websocket_server_ = std::make_shared<WebSocketServer>("127.0.0.1", 8900);
+
+  // Register all Solana RPC methods
+  register_account_methods();
+  register_block_methods();
+  register_transaction_methods();
+  register_network_methods();
+  register_validator_methods();
+  register_staking_methods();
+  register_utility_methods();
+  register_system_methods();
+  register_token_methods();
+  register_websocket_methods();
+  register_network_management_methods();
+
+  std::cout << "RPC Server initialized with fault tolerance mechanisms"
+            << std::endl;
+}
+
+SolanaRpcServer::~SolanaRpcServer() { stop(); }
 
 Result<bool> SolanaRpcServer::start() {
   if (impl_->running_.load()) {
